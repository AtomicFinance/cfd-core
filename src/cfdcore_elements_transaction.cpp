// Copyright 2019 CryptoGarage
/**
 * @file cfdcore_elements_transaction.cpp
 *
 * @brief \~japanese Confidential Transaction関連クラスの実装ファイルです。
 *   \~english implementation of Confidential Transaction classes
 */
#ifndef CFD_DISABLE_ELEMENTS

#include <algorithm>
#include <limits>
#include <string>
#include <vector>

#include "cfdcore/cfdcore_bytedata.h"
#include "cfdcore/cfdcore_descriptor.h"
#include "cfdcore/cfdcore_elements_address.h"
#include "cfdcore/cfdcore_elements_transaction.h"
#include "cfdcore/cfdcore_exception.h"
#include "cfdcore/cfdcore_hdwallet.h"
#include "cfdcore/cfdcore_key.h"
#include "cfdcore/cfdcore_logger.h"
#include "cfdcore/cfdcore_transaction.h"
#include "cfdcore/cfdcore_util.h"
#include "cfdcore_wally_util.h"  // NOLINT
#include "wally_elements.h"      // NOLINT
#include "wally_transaction.h"   // NOLINT
// #include "wally_script.h" // NOLINT

namespace cfd {
namespace core {

using logger::info;
using logger::warn;

// -----------------------------------------------------------------------------
// File constants
// -----------------------------------------------------------------------------
/// Definition of ConfidentialCommitment Version1(unblind)
static constexpr uint8_t kConfidentialVersion_1 = 1;
/// Definition of No Witness Transaction version
static constexpr uint32_t kTransactionVersionNoWitness = 0x40000000;
/// Size of asset at unblind
static constexpr size_t kAssetSize = ASSET_TAG_LEN;
/// Size of asset at Nonce
static constexpr size_t kNonceSize = 32;
/// Size of blind factor
static constexpr size_t kBlindFactorSize = 32;
/// Size of ConfidentialData
static constexpr size_t kConfidentialDataSize = WALLY_TX_ASSET_CT_LEN;
/// Size of issuance entropy
static constexpr size_t kEntropySize = 32;
// @formatter:off
/// Size of value at unblind
static constexpr size_t kConfidentialValueSize =
    WALLY_TX_ASSET_CT_VALUE_UNBLIND_LEN;  // NOLINT
/// Size of value at ubline (no version byte)
static constexpr size_t kAssetValueSize =
    WALLY_TX_ASSET_CT_VALUE_UNBLIND_LEN - 1;  // NOLINT
/// Vount index value mask
static constexpr uint32_t kTxInVoutMask = WALLY_TX_INDEX_MASK;
/// Issuance flag for txin::feature
static constexpr uint8_t kTxInFeatureIssuance = WALLY_TX_IS_ISSUANCE;
/// Pegin flag for txin::feature
static constexpr uint8_t kTxInFeaturePegin = WALLY_TX_IS_PEGIN;
/// Empty data of ByteData256
static const ByteData256 kEmptyByteData256;
// @formatter:on

// -----------------------------------------------------------------------------
// ConfidentialNonce
// -----------------------------------------------------------------------------
ConfidentialNonce::ConfidentialNonce() : data_(), version_(0) {
  // do nothing
}

ConfidentialNonce::ConfidentialNonce(const std::string &hex_string)
    : data_(hex_string), version_(0) {
  switch (data_.GetDataSize()) {
    case 0:
      break;
    case kNonceSize: {
      std::vector<uint8_t> bytes;
      version_ = kConfidentialVersion_1;
      const std::vector<uint8_t> &data = data_.GetBytes();
      bytes.push_back(version_);
      std::copy(data.begin(), data.end(), std::back_inserter(bytes));
      data_ = ByteData(bytes);
      break;
    }
    case kConfidentialDataSize: {
      const std::vector<uint8_t> &data = data_.GetBytes();
      version_ = data[0];
      if (version_ == 0) {
        data_ = ByteData();
      }
      break;
    }
    default:
      warn(
          CFD_LOG_SOURCE, "Nonce size Invalid. size={}.", data_.GetDataSize());
      throw CfdException(
          CfdError::kCfdIllegalArgumentError, "Nonce size Invalid.");
  }
}

ConfidentialNonce::ConfidentialNonce(const ByteData &byte_data)
    : data_(), version_(0) {
  switch (byte_data.GetDataSize()) {
    case 0:
      // do nothing
      break;
    case kNonceSize: {
      version_ = kConfidentialVersion_1;
      std::vector<uint8_t> bytes;
      const std::vector<uint8_t> &data = byte_data.GetBytes();
      bytes.push_back(version_);
      std::copy(data.begin(), data.end(), std::back_inserter(bytes));
      data_ = ByteData(bytes);
      break;
    }
    case kConfidentialDataSize: {
      const std::vector<uint8_t> &data = byte_data.GetBytes();
      version_ = data[0];
      if (version_ == 0) {
        data_ = ByteData();
      } else {
        data_ = byte_data;
      }
      break;
    }
    default:
      warn(
          CFD_LOG_SOURCE, "Nonce size Invalid. size={}.",
          byte_data.GetDataSize());
      throw CfdException(
          CfdError::kCfdIllegalArgumentError, "Nonce size Invalid.");
  }
}

ConfidentialNonce::ConfidentialNonce(const Pubkey &pubkey)
    : ConfidentialNonce(pubkey.GetData()) {
  // do nothing
}

ByteData ConfidentialNonce::GetData() const { return data_; }

std::string ConfidentialNonce::GetHex() const { return data_.GetHex(); }

bool ConfidentialNonce::HasBlinding() const {
  return (version_ != 0) && (version_ != kConfidentialVersion_1);
}

bool ConfidentialNonce::IsEmpty() const { return (version_ == 0); }

// -----------------------------------------------------------------------------
// ConfidentialAssetId
// -----------------------------------------------------------------------------
ConfidentialAssetId::ConfidentialAssetId() : data_(), version_(0) {
  // do nothing
}

ConfidentialAssetId::ConfidentialAssetId(const std::string &hex_string)
    : data_(hex_string), version_(kConfidentialVersion_1) {
  switch (data_.GetDataSize()) {
    case 0:
      warn(
          CFD_LOG_SOURCE, "Empty ConfidentialAssetId. hex_string={}.",
          hex_string);
      throw CfdException(
          CfdError::kCfdIllegalArgumentError, "Empty AssetId is invalid.");
      break;
    case kAssetSize: {
      // reverse
      const std::vector<uint8_t> &data = data_.GetBytes();
      std::vector<uint8_t> reverse_buffer(data.crbegin(), data.crend());
      data_ = ByteData(reverse_buffer);
      break;
    }
    case kConfidentialDataSize: {
      const std::vector<uint8_t> &data = data_.GetBytes();
      std::vector<uint8_t> buffer(data.cbegin() + 1, data.cend());
      version_ = data[0];
      if (version_ == 0) {
        data_ = ByteData();
      } else {
        data_ = ByteData(buffer);
      }
      break;
    }
    default:
      warn(
          CFD_LOG_SOURCE, "AssetId size Invalid. size={}.",
          data_.GetDataSize());
      throw CfdException(
          CfdError::kCfdIllegalArgumentError, "AssetId size Invalid.");
  }
}

ConfidentialAssetId::ConfidentialAssetId(const ByteData &byte_data)
    : data_(), version_(0) {
  switch (byte_data.GetDataSize()) {
    case 0:
      warn(
          CFD_LOG_SOURCE, "Empty ConfidentialAssetId. byte_data={}.",
          StringUtil::ByteToString(byte_data.GetBytes()));
      throw CfdException(
          CfdError::kCfdIllegalArgumentError, "Empty AssetId is invalid.");
      break;
    case kAssetSize: {
      data_ = byte_data;
      version_ = kConfidentialVersion_1;
      break;
    }
    case kConfidentialDataSize: {
      const std::vector<uint8_t> &data = byte_data.GetBytes();
      std::vector<uint8_t> buffer(data.cbegin() + 1, data.cend());
      version_ = data[0];
      if (version_ != 0) {
        data_ = ByteData(buffer);
      }
      break;
    }
    default:
      warn(
          CFD_LOG_SOURCE, "AssetId size Invalid. size={}.",
          byte_data.GetDataSize());
      throw CfdException(
          CfdError::kCfdIllegalArgumentError, "AssetId size Invalid.");
  }
}

ByteData ConfidentialAssetId::GetData() const {
  std::vector<uint8_t> byte_data;
  if (data_.GetDataSize() != 0) {
    const std::vector<uint8_t> &data = data_.GetBytes();
    byte_data.push_back(version_);
    std::copy(data.begin(), data.end(), std::back_inserter(byte_data));
  }
  return ByteData(byte_data);
}

std::string ConfidentialAssetId::GetHex() const {
  if (HasBlinding()) {
    return GetData().GetHex();
  } else {
    const std::vector<uint8_t> &data = data_.GetBytes();
    std::vector<uint8_t> reverse_buffer(data.crbegin(), data.crend());
    return StringUtil::ByteToString(reverse_buffer);
  }
}

bool ConfidentialAssetId::HasBlinding() const {
  return (version_ != 0) && (version_ != kConfidentialVersion_1);
}

ByteData ConfidentialAssetId::GetUnblindedData() const {
  if (!HasBlinding()) {
    return data_;
  }
  return GetData();
}

bool ConfidentialAssetId::IsEmpty() const { return (version_ == 0); }

// -----------------------------------------------------------------------------
// ConfidentialValue
// -----------------------------------------------------------------------------
ConfidentialValue::ConfidentialValue() : data_(), version_(0) {
  // do nothing
}

ConfidentialValue::ConfidentialValue(const std::string &hex_string)
    : data_(hex_string), version_(0) {
  switch (data_.GetDataSize()) {
    case 0:
      // do nothing
      break;
    case kAssetValueSize: {
      std::vector<uint8_t> bytes;
      version_ = kConfidentialVersion_1;
      const std::vector<uint8_t> &data = data_.GetBytes();
      bytes.push_back(version_);
      std::copy(data.begin(), data.end(), std::back_inserter(bytes));
      data_ = ByteData(bytes);
      break;
    }
    case kConfidentialDataSize:
    case kConfidentialValueSize: {
      const std::vector<uint8_t> &data = data_.GetBytes();
      version_ = data[0];
      if (version_ == 0) {
        data_ = ByteData();
      }
      break;
    }
    default:
      warn(
          CFD_LOG_SOURCE, "Value size Invalid. size={}.", data_.GetDataSize());
      throw CfdException(
          CfdError::kCfdIllegalArgumentError, "Value size Invalid.");
  }
}

ConfidentialValue::ConfidentialValue(const ByteData &byte_data)
    : data_(), version_(0) {
  switch (byte_data.GetDataSize()) {
    case 0:
      // do nothing
      break;
    case kAssetValueSize: {
      version_ = kConfidentialVersion_1;
      std::vector<uint8_t> bytes;
      const std::vector<uint8_t> &data = byte_data.GetBytes();
      bytes.push_back(version_);
      std::copy(data.begin(), data.end(), std::back_inserter(bytes));
      data_ = ByteData(bytes);
      break;
    }
    case kConfidentialDataSize:
    case kConfidentialValueSize: {
      const std::vector<uint8_t> &data = byte_data.GetBytes();
      version_ = data[0];
      if (version_ == 0) {
        data_ = ByteData();
      } else {
        data_ = byte_data;
      }
      break;
    }
    default:
      warn(
          CFD_LOG_SOURCE, "Value size Invalid. size={}.",
          byte_data.GetDataSize());
      throw CfdException(
          CfdError::kCfdIllegalArgumentError, "Value size Invalid.");
  }
}

ConfidentialValue::ConfidentialValue(const Amount &amount)
    : ConfidentialValue(ConvertToConfidentialValue(amount)) {
  // do nothing
}

ByteData ConfidentialValue::GetData() const { return data_; }

std::string ConfidentialValue::GetHex() const { return data_.GetHex(); }

Amount ConfidentialValue::GetAmount() const {
  Amount amount = Amount::CreateBySatoshiAmount(0);
  if (version_ == 1) {
    amount = ConvertFromConfidentialValue(GetData());
  }
  return amount;
}

bool ConfidentialValue::HasBlinding() const {
  return (version_ != 0) && (version_ != kConfidentialVersion_1);
}

bool ConfidentialValue::IsEmpty() const { return (version_ == 0); }

ByteData ConfidentialValue::ConvertToConfidentialValue(  // force LF
    const Amount &value) {
  std::vector<uint8_t> buffer(kConfidentialValueSize);
  uint64_t satoshi = static_cast<uint64_t>(value.GetSatoshiValue());
  int ret = wally_tx_confidential_value_from_satoshi(
      satoshi, buffer.data(), buffer.size());
  if (ret != WALLY_OK) {
    warn(
        CFD_LOG_SOURCE, "wally_tx_confidential_value_from_satoshi NG[{}].",
        ret);
    throw CfdException(
        kCfdIllegalStateError, "generate confidential value error.");
  }
  return ByteData(buffer);
}

Amount ConfidentialValue::ConvertFromConfidentialValue(  // force LF
    const ByteData &value) {
  const std::vector<uint8_t> &buffer = value.GetBytes();
  uint64_t satoshi = 0;
  int ret = wally_tx_confidential_value_to_satoshi(
      buffer.data(), buffer.size(), &satoshi);
  if (ret != WALLY_OK) {
    warn(
        CFD_LOG_SOURCE, "wally_tx_confidential_value_to_satoshi NG[{}].", ret);
    throw CfdException(
        kCfdIllegalStateError, "convert from confidential value error.");
  }
  return Amount::CreateBySatoshiAmount(static_cast<int64_t>(satoshi));
}

// -----------------------------------------------------------------------------
// BlindFactor
// -----------------------------------------------------------------------------
BlindFactor::BlindFactor() : data_() {
  // do nothing
}
BlindFactor::BlindFactor(const std::string &hex_string) : data_() {
  if (hex_string.size() != (kByteData256Length * 2)) {
    warn(
        CFD_LOG_SOURCE, "Value hex-string-length Invalid. length={}.",
        hex_string.size());
    throw CfdException(
        CfdError::kCfdIllegalArgumentError,
        "Value hex string length Invalid.");
  }
  const std::vector<uint8_t> &data = StringUtil::StringToByte(hex_string);
  std::vector<uint8_t> reverse_buffer(data.crbegin(), data.crend());
  data_ = ByteData256(reverse_buffer);
}

BlindFactor::BlindFactor(const ByteData256 &byte_data) : data_(byte_data) {
  // do nothing
}

ByteData256 BlindFactor::GetData() const { return data_; }

std::string BlindFactor::GetHex() const {
  const std::vector<uint8_t> &data = data_.GetBytes();
  std::vector<uint8_t> reverse_buffer(data.crbegin(), data.crend());
  return StringUtil::ByteToString(reverse_buffer);
}

// -----------------------------------------------------------------------------
// ConfidentialTxIn
// -----------------------------------------------------------------------------
ConfidentialTxIn::ConfidentialTxIn()
    : AbstractTxIn(Txid(), 0, 0),
      blinding_nonce_(),
      asset_entropy_(),
      issuance_amount_(),
      inflation_keys_(),
      issuance_amount_rangeproof_(),
      inflation_keys_rangeproof_(),
      pegin_witness_() {
  // do nothing
}

ConfidentialTxIn::ConfidentialTxIn(const Txid &txid, uint32_t index)
    : AbstractTxIn(txid, index, 0),
      blinding_nonce_(),
      asset_entropy_(),
      issuance_amount_(),
      inflation_keys_(),
      issuance_amount_rangeproof_(),
      inflation_keys_rangeproof_(),
      pegin_witness_() {
  // do nothing
}

ConfidentialTxIn::ConfidentialTxIn(
    const Txid &txid, uint32_t index, uint32_t sequence)
    : AbstractTxIn(txid, index, sequence),
      blinding_nonce_(),
      asset_entropy_(),
      issuance_amount_(),
      inflation_keys_(),
      issuance_amount_rangeproof_(),
      inflation_keys_rangeproof_(),
      pegin_witness_() {
  // do nothing
}

ConfidentialTxIn::ConfidentialTxIn(
    const Txid &txid, uint32_t index, uint32_t sequence,
    const Script &unlocking_script)
    : AbstractTxIn(txid, index, sequence, unlocking_script),
      blinding_nonce_(),
      asset_entropy_(),
      issuance_amount_(),
      inflation_keys_(),
      issuance_amount_rangeproof_(),
      inflation_keys_rangeproof_(),
      pegin_witness_() {
  // do nothing
}

ConfidentialTxIn::ConfidentialTxIn(
    const Txid &txid, uint32_t index, uint32_t sequence,
    const Script &unlocking_script, const ScriptWitness &witness_stack,
    const ByteData256 &blinding_nonce, const ByteData256 &asset_entropy,
    const ConfidentialValue &issuance_amount,
    const ConfidentialValue &inflation_keys,
    const ByteData &issuance_amount_rangeproof,
    const ByteData &inflation_keys_rangeproof,
    const ScriptWitness &pegin_witness)
    : AbstractTxIn(txid, index, sequence, unlocking_script),
      blinding_nonce_(blinding_nonce),
      asset_entropy_(asset_entropy),
      issuance_amount_(issuance_amount),
      inflation_keys_(inflation_keys),
      issuance_amount_rangeproof_(issuance_amount_rangeproof),
      inflation_keys_rangeproof_(inflation_keys_rangeproof),
      pegin_witness_(pegin_witness) {
  script_witness_ = witness_stack;
}

void ConfidentialTxIn::SetIssuance(
    const ByteData256 &blinding_nonce, const ByteData256 &asset_entropy,
    const ConfidentialValue &issuance_amount,
    const ConfidentialValue &inflation_keys,
    const ByteData &issuance_amount_rangeproof,
    const ByteData &inflation_keys_rangeproof) {
  blinding_nonce_ = blinding_nonce;
  asset_entropy_ = asset_entropy;
  issuance_amount_ = issuance_amount;
  inflation_keys_ = inflation_keys;
  issuance_amount_rangeproof_ = issuance_amount_rangeproof;
  inflation_keys_rangeproof_ = inflation_keys_rangeproof;
}

ScriptWitness ConfidentialTxIn::AddPeginWitnessStack(const ByteData &data) {
  pegin_witness_.AddWitnessStack(data);
  return pegin_witness_;
}

ScriptWitness ConfidentialTxIn::SetPeginWitnessStack(
    uint32_t index, const ByteData &data) {
  pegin_witness_.SetWitnessStack(index, data);
  return pegin_witness_;
}

void ConfidentialTxIn::RemovePeginWitnessStackAll() {
  pegin_witness_ = ScriptWitness();
}

ByteData256 ConfidentialTxIn::GetWitnessHash() const {
  std::vector<ByteData256> leaves;
  if (IsCoinBase()) {
    ByteData256 empty_data = HashUtil::Sha256D(ByteData().Serialize());
    leaves.push_back(empty_data);
    leaves.push_back(empty_data);
    leaves.push_back(empty_data);
    leaves.push_back(empty_data);
  } else {
    leaves.push_back(
        HashUtil::Sha256D(issuance_amount_rangeproof_.Serialize()));
    leaves.push_back(
        HashUtil::Sha256D(inflation_keys_rangeproof_.Serialize()));
    leaves.push_back(HashUtil::Sha256D(script_witness_.Serialize()));
    leaves.push_back(HashUtil::Sha256D(pegin_witness_.Serialize()));
  }
  ByteData256 result = CryptoUtil::ComputeFastMerkleRoot(leaves);
  return result;
}

uint32_t ConfidentialTxIn::EstimateTxInSize(
    AddressType addr_type, Script redeem_script, uint32_t pegin_btc_tx_size,
    Script fedpeg_script, bool is_issuance, bool is_blind,
    uint32_t *witness_stack_size) {
  // issuance時の追加サイズ: entity(32),hash(32),amount(8+1),key(8+1)
  static constexpr const uint32_t kIssuanceAppendSize = 82;
  // blind issuance時の追加サイズ: entity,hash,amount(33),key(33)
  static constexpr const uint32_t kIssuanceBlindSize = 130;
  // issuance rangeproof size
  static constexpr const uint32_t kTxInRangeproof = 2893 + 3;
  // pegin size:
  // btc(9),asset(33),block(33),fedpegSize(-),txSize(3),txoutproof(152)
  static constexpr const uint32_t kPeginWitnessSize = 230;
  uint32_t witness_size = 0;
  uint32_t size =
      TxIn::EstimateTxInSize(addr_type, redeem_script, &witness_size);
  size -= witness_size;  // non segwit size

  if (is_issuance) {
    if (is_blind) {
      size += kIssuanceBlindSize;
    } else {
      size += kIssuanceAppendSize;
    }
  }

  if ((pegin_btc_tx_size != 0) || is_issuance || (witness_size != 0)) {
    if (witness_size == 0) {
      witness_size += 1;  // witness size
    }

    if (pegin_btc_tx_size != 0) {
      witness_size += pegin_btc_tx_size + kPeginWitnessSize;
      if (!fedpeg_script.IsEmpty()) {
        witness_size +=
            static_cast<uint32_t>(fedpeg_script.GetData().GetSerializeSize());
      }
    }
    witness_size += 1;  // pegin witness num

    if (is_issuance && is_blind) {
      witness_size += kTxInRangeproof * 2;
    } else {
      witness_size += 2;  // issuance rangeproof size
    }
  }

  if (witness_stack_size) {
    *witness_stack_size = witness_size;
  }
  return size + witness_size;
}

// -----------------------------------------------------------------------------
// ConfidentialTxInReference
// -----------------------------------------------------------------------------
ConfidentialTxInReference::ConfidentialTxInReference(
    const ConfidentialTxIn &tx_in)
    : AbstractTxInReference(tx_in),
      blinding_nonce_(tx_in.GetBlindingNonce()),
      asset_entropy_(tx_in.GetAssetEntropy()),
      issuance_amount_(tx_in.GetIssuanceAmount()),
      inflation_keys_(tx_in.GetInflationKeys()),
      issuance_amount_rangeproof_(tx_in.GetIssuanceAmountRangeproof()),
      inflation_keys_rangeproof_(tx_in.GetInflationKeysRangeproof()),
      pegin_witness_(tx_in.GetPeginWitness()) {
  // do nothing
}

ConfidentialTxInReference::ConfidentialTxInReference()
    : ConfidentialTxInReference(ConfidentialTxIn(Txid(), 0, 0)) {
  // do nothing
}

// -----------------------------------------------------------------------------
// ConfidentialTxOut
// -----------------------------------------------------------------------------
ConfidentialTxOut::ConfidentialTxOut()
    : AbstractTxOut(),
      asset_(),
      confidential_value_(),
      nonce_(),
      surjection_proof_(),
      range_proof_() {
  // do nothing
}

ConfidentialTxOut::ConfidentialTxOut(
    const Script &locking_script, const ConfidentialAssetId &asset,
    const ConfidentialValue &confidential_value)
    : AbstractTxOut(Amount::CreateBySatoshiAmount(0), locking_script),
      asset_(asset),
      confidential_value_(confidential_value),
      nonce_(),
      surjection_proof_(),
      range_proof_() {
  // do nothing
}

ConfidentialTxOut::ConfidentialTxOut(
    const Script &locking_script, const ConfidentialAssetId &asset,
    const ConfidentialValue &confidential_value,
    const ConfidentialNonce &nonce, const ByteData &surjection_proof,
    const ByteData &range_proof)
    : AbstractTxOut(Amount::CreateBySatoshiAmount(0), locking_script),
      asset_(asset),
      confidential_value_(confidential_value),
      nonce_(nonce),
      surjection_proof_(surjection_proof),
      range_proof_(range_proof) {
  // do nothing
}

ConfidentialTxOut::ConfidentialTxOut(
    const ConfidentialAssetId &asset,
    const ConfidentialValue &confidential_value)
    : AbstractTxOut(),
      asset_(asset),
      confidential_value_(confidential_value),
      nonce_(),
      surjection_proof_(),
      range_proof_() {
  // do nothing
}

ConfidentialTxOut::ConfidentialTxOut(
    const ConfidentialAssetId &asset, const Amount &amount)
    : AbstractTxOut(),
      asset_(asset),
      confidential_value_(ConfidentialValue(amount)),
      nonce_(),
      surjection_proof_(),
      range_proof_() {
  // do nothing
}

ConfidentialTxOut::ConfidentialTxOut(
    const Address &address, const ConfidentialAssetId &asset,
    const Amount &amount)
    : AbstractTxOut(address.GetLockingScript()),
      asset_(asset),
      confidential_value_(ConfidentialValue(amount)),
      nonce_(),
      surjection_proof_(),
      range_proof_() {
  // do nothing
}

ConfidentialTxOut::ConfidentialTxOut(
    const ElementsConfidentialAddress &confidential_address,
    const ConfidentialAssetId &asset, const Amount &amount)
    : AbstractTxOut(confidential_address.GetLockingScript()),
      asset_(asset),
      confidential_value_(ConfidentialValue(amount)),
      nonce_(confidential_address.GetConfidentialKey()),
      surjection_proof_(),
      range_proof_() {
  // do nothing
}

void ConfidentialTxOut::SetCommitment(
    const ConfidentialAssetId &asset,
    const ConfidentialValue &confidential_value,
    const ConfidentialNonce &nonce, const ByteData &surjection_proof,
    const ByteData &range_proof) {
  asset_ = asset;
  confidential_value_ = confidential_value;
  nonce_ = nonce;
  surjection_proof_ = surjection_proof;
  range_proof_ = range_proof;
}

void ConfidentialTxOut::SetValue(const Amount &value) { value_ = value; }

ByteData256 ConfidentialTxOut::GetWitnessHash() const {
  ByteData256 result;
  std::vector<ByteData256> leaves;
  leaves.push_back(HashUtil::Sha256D(surjection_proof_.Serialize()));
  leaves.push_back(HashUtil::Sha256D(range_proof_.Serialize()));
  result = CryptoUtil::ComputeFastMerkleRoot(leaves);
  return result;
}

ConfidentialTxOut ConfidentialTxOut::CreateDestroyAmountTxOut(
    const ConfidentialAssetId &asset, const Amount &amount) {
  ScriptBuilder builder;
  builder.AppendOperator(ScriptOperator::OP_RETURN);
  return ConfidentialTxOut(builder.Build(), asset, ConfidentialValue(amount));
}

const RangeProofInfo ConfidentialTxOut::DecodeRangeProofInfo(
    const ByteData &range_proof) {
  RangeProofInfo range_proof_info;
  WallyUtil::RangeProofInfo(
      range_proof, &range_proof_info.exponent, &range_proof_info.mantissa,
      &range_proof_info.min_value, &range_proof_info.max_value);
  return range_proof_info;
}

// -----------------------------------------------------------------------------
// ConfidentialTxOutReference
// -----------------------------------------------------------------------------
ConfidentialTxOutReference::ConfidentialTxOutReference(
    const ConfidentialTxOut &tx_out)
    : AbstractTxOutReference(tx_out),
      asset_(tx_out.GetAsset()),
      confidential_value_(tx_out.GetConfidentialValue()),
      nonce_(tx_out.GetNonce()),
      surjection_proof_(tx_out.GetSurjectionProof()),
      range_proof_(tx_out.GetRangeProof()) {
  // do nothing
}

uint32_t ConfidentialTxOutReference::GetSerializeSize(
    bool is_blinded, uint32_t *witness_stack_size) const {
  static constexpr const uint32_t kTxOutSurjection = 131 + 1;
  static constexpr const uint32_t kTxOutRangeproof = 2893 + 3;
  uint32_t result = 0;
  uint32_t witness_size = 0;
  bool is_blind = is_blinded || (!nonce_.IsEmpty());
  if (is_blind && (!locking_script_.IsEmpty()) &&
      (!locking_script_.IsPegoutScript())) {
    result += kConfidentialDataSize;  // asset
    result += kConfidentialDataSize;  // value
    result += kConfidentialDataSize;  // nonce
    result +=
        static_cast<uint32_t>(locking_script_.GetData().GetSerializeSize());
    witness_size += kTxOutSurjection;  // surjection proof
    witness_size += kTxOutRangeproof;  // range proof
  } else {
    result += kConfidentialDataSize;   // asset
    result += kConfidentialValueSize;  // value
    if (locking_script_.IsEmpty()) {
      result += 2;  // fee (nonce & lockingScript empty.)
    } else {
      result += 1;  // nonce
      result +=
          static_cast<uint32_t>(locking_script_.GetData().GetSerializeSize());
    }
    witness_size += 1;  // surjection proof
    witness_size += 1;  // range proof
  }

  if (witness_stack_size) {
    *witness_stack_size = witness_size;
  }
  result += witness_size;
  return result;
}

// -----------------------------------------------------------------------------
// ConfidentialTransaction
// -----------------------------------------------------------------------------

ConfidentialTransaction::ConfidentialTransaction()
    : ConfidentialTransaction(2, static_cast<uint32_t>(0)) {
  // do nothing
}

ConfidentialTransaction::ConfidentialTransaction(
    int32_t version, uint32_t lock_time)
    : vin_(), vout_() {
  struct wally_tx *tx_pointer = NULL;
  int ret = wally_tx_init_alloc(version, lock_time, 0, 0, &tx_pointer);
  if (ret != WALLY_OK) {
    warn(CFD_LOG_SOURCE, "wally_tx_init_alloc NG[{}] ", ret);
    throw CfdException(
        kCfdIllegalArgumentError, "transaction data generate error.");
  }
  wally_tx_pointer_ = tx_pointer;
}

ConfidentialTransaction::ConfidentialTransaction(const std::string &hex_string)
    : vin_(), vout_() {
  SetFromHex(hex_string);
}

ConfidentialTransaction::ConfidentialTransaction(
    const ConfidentialTransaction &transaction)
    : ConfidentialTransaction(transaction.GetHex()) {
  // copy constructor
}

void ConfidentialTransaction::SetFromHex(const std::string &hex_string) {
  void *original_address = wally_tx_pointer_;
  std::vector<ConfidentialTxIn> vin_work;
  std::vector<ConfidentialTxOut> vout_work;

  // It is assumed that tx information has been created.
  // (If it is not created, it will cause inconsistency)
  struct wally_tx *tx_pointer = NULL;
  uint32_t flag = WALLY_TX_FLAG_USE_ELEMENTS;
  int ret = wally_tx_from_hex(hex_string.c_str(), flag, &tx_pointer);
  if (ret != WALLY_OK) {
    warn(CFD_LOG_SOURCE, "wally_tx_from_hex NG[{}] ", ret);
    throw CfdException(kCfdIllegalArgumentError, "transaction data invalid.");
  }
  wally_tx_pointer_ = tx_pointer;

  try {
    // create ConfidentialTxIn and ConfidentialTxOut
    for (size_t index = 0; index < tx_pointer->num_inputs; ++index) {
      struct wally_tx_input *txin_item = &tx_pointer->inputs[index];
      std::vector<uint8_t> txid_buf(
          txin_item->txhash, txin_item->txhash + sizeof(txin_item->txhash));
      std::vector<uint8_t> script_buf(
          txin_item->script, txin_item->script + txin_item->script_len);
      Script unlocking_script = Script(ByteData(script_buf));
      /* Temporarily comment out
      if (!unlocking_script.IsPushOnly()) {
        warn(CFD_LOG_SOURCE, "IsPushOnly() false.");
        throw CfdException(
            kCfdIllegalArgumentError,
            "unlocking script error. "
            "The script needs to be push operator only.");
      } */
      std::vector<uint8_t> blinding_buf(
          txin_item->blinding_nonce,
          txin_item->blinding_nonce + sizeof(txin_item->blinding_nonce));
      std::vector<uint8_t> entropy(
          txin_item->entropy, txin_item->entropy + sizeof(txin_item->entropy));
      ConfidentialTxIn txin(
          Txid(ByteData256(txid_buf)), txin_item->index, txin_item->sequence,
          unlocking_script, ScriptWitness(), ByteData256(blinding_buf),
          ByteData256(entropy),
          ConfidentialValue(ConvertToByteData(
              txin_item->issuance_amount, txin_item->issuance_amount_len)),
          ConfidentialValue(ConvertToByteData(
              txin_item->inflation_keys, txin_item->inflation_keys_len)),
          ConvertToByteData(
              txin_item->issuance_amount_rangeproof,
              txin_item->issuance_amount_rangeproof_len),
          ConvertToByteData(
              txin_item->inflation_keys_rangeproof,
              txin_item->inflation_keys_rangeproof_len),
          ScriptWitness());
      if ((txin_item->witness != NULL) &&
          (txin_item->witness->num_items != 0)) {
        struct wally_tx_witness_item *witness_stack;
        for (size_t w_index = 0; w_index < txin_item->witness->num_items;
             ++w_index) {
          witness_stack = &txin_item->witness->items[w_index];
          const std::vector<uint8_t> witness_buf(
              witness_stack->witness,
              witness_stack->witness + witness_stack->witness_len);
          txin.AddScriptWitnessStack(ByteData(witness_buf));
        }
      }
      if ((txin_item->pegin_witness != NULL) &&
          (txin_item->pegin_witness->num_items != 0)) {
        struct wally_tx_witness_item *witness_stack;
        for (size_t w_index = 0; w_index < txin_item->pegin_witness->num_items;
             ++w_index) {
          witness_stack = &txin_item->pegin_witness->items[w_index];
          const std::vector<uint8_t> witness_buf(
              witness_stack->witness,
              witness_stack->witness + witness_stack->witness_len);
          txin.AddPeginWitnessStack(ByteData(witness_buf));
        }
      }
      vin_work.push_back(txin);
    }

    info(CFD_LOG_SOURCE, "num_outputs={} ", tx_pointer->num_outputs);
    for (size_t index = 0; index < tx_pointer->num_outputs; ++index) {
      struct wally_tx_output *txout_item = &tx_pointer->outputs[index];
      ConfidentialTxOut txout(
          Script(
              ConvertToByteData(txout_item->script, txout_item->script_len)),
          ConfidentialAssetId(
              ConvertToByteData(txout_item->asset, txout_item->asset_len)),
          ConfidentialValue(
              ConvertToByteData(txout_item->value, txout_item->value_len)),
          ConfidentialNonce(
              ConvertToByteData(txout_item->nonce, txout_item->nonce_len)),
          ConvertToByteData(
              txout_item->surjectionproof, txout_item->surjectionproof_len),
          ConvertToByteData(
              txout_item->rangeproof, txout_item->rangeproof_len));
      vout_work.push_back(txout);
    }

    // If the copy process is successful, release the old buffer
    if (original_address != NULL) {
      wally_tx_free(static_cast<struct wally_tx *>(original_address));
      vin_.clear();
      vout_.clear();
    }
    vin_ = vin_work;
    vout_ = vout_work;
  } catch (const CfdException &exception) {
    // free on error
    wally_tx_free(tx_pointer);
    wally_tx_pointer_ = original_address;
    throw exception;
  } catch (...) {
    // free on error
    wally_tx_free(tx_pointer);
    wally_tx_pointer_ = original_address;
    throw CfdException(kCfdUnknownError);
  }
}

ConfidentialTransaction &ConfidentialTransaction::operator=(
    const ConfidentialTransaction &transaction) & {
  SetFromHex(transaction.GetHex());
  return *this;
}

const ConfidentialTxInReference ConfidentialTransaction::GetTxIn(
    uint32_t index) const {
  CheckTxInIndex(index, __LINE__, __FUNCTION__);
  return ConfidentialTxInReference(vin_[index]);
}

uint32_t ConfidentialTransaction::GetTxInIndex(
    const Txid &txid, uint32_t vout) const {
  struct wally_tx *tx_pointer =
      static_cast<struct wally_tx *>(wally_tx_pointer_);
  size_t is_coinbase = 0;
  wally_tx_is_coinbase(tx_pointer, &is_coinbase);

  uint32_t index = (is_coinbase == 0) ? vout & kTxInVoutMask : vout;
  for (size_t i = 0; i < vin_.size(); ++i) {
    if (vin_[i].GetTxid().Equals(txid) && vin_[i].GetVout() == index) {
      return static_cast<uint32_t>(i);
    }
  }
  warn(CFD_LOG_SOURCE, "Txid is not found.");
  throw CfdException(kCfdIllegalArgumentError, "Txid is not found.");
}

uint32_t ConfidentialTransaction::GetTxInCount() const {
  return static_cast<uint32_t>(vin_.size());
}

const std::vector<ConfidentialTxInReference>  // force LF
ConfidentialTransaction::GetTxInList() const {
  std::vector<ConfidentialTxInReference> refs;
  for (ConfidentialTxIn tx_in : vin_) {
    refs.push_back(ConfidentialTxInReference(tx_in));
  }
  return refs;
}

uint32_t ConfidentialTransaction::AddTxIn(
    const Txid &txid, uint32_t index, uint32_t sequence,
    const Script &unlocking_script) {
  if (vin_.size() == std::numeric_limits<uint32_t>::max()) {
    warn(CFD_LOG_SOURCE, "vin maximum.");
    throw CfdException(kCfdIllegalStateError, "txin maximum.");
  }

  struct wally_tx *tx_pointer =
      static_cast<struct wally_tx *>(wally_tx_pointer_);
  const std::vector<uint8_t> &txid_buf = txid.GetData().GetBytes();
  std::vector<uint8_t> empty_data;
  const std::vector<uint8_t> &script_data =
      (unlocking_script.IsEmpty()) ? empty_data
                                   : unlocking_script.GetData().GetBytes();
  int ret = wally_tx_add_elements_raw_input(
      tx_pointer, txid_buf.data(), txid_buf.size(), index, sequence,
      script_data.data(), script_data.size(), NULL, NULL, 0, NULL, 0, NULL, 0,
      NULL, 0, NULL, 0, NULL, 0, NULL, 0);
  if (ret != WALLY_OK) {
    warn(CFD_LOG_SOURCE, "wally_tx_add_elements_raw_input NG[{}].", ret);
    throw CfdException(kCfdIllegalStateError, "txin add error.");
  }

  size_t is_coinbase = 0;
  wally_tx_is_coinbase(tx_pointer, &is_coinbase);
  uint32_t set_index = (is_coinbase == 0) ? index & kTxInVoutMask : index;
  ConfidentialTxIn txin(txid, set_index, sequence);
  if (!unlocking_script.IsEmpty()) {
    txin = ConfidentialTxIn(txid, set_index, sequence, unlocking_script);
  }
  vin_.push_back(txin);
  return static_cast<uint32_t>(vin_.size() - 1);
}

void ConfidentialTransaction::RemoveTxIn(uint32_t index) {
  AbstractTransaction::RemoveTxIn(index);

  std::vector<ConfidentialTxIn>::const_iterator ite = vin_.cbegin();
  if (index != 0) {
    ite += index;
  }
  vin_.erase(ite);
}

void ConfidentialTransaction::SetUnlockingScript(
    uint32_t tx_in_index, const Script &unlocking_script) {
  AbstractTransaction::SetUnlockingScript(tx_in_index, unlocking_script);
  vin_[tx_in_index].SetUnlockingScript(unlocking_script);
}

void ConfidentialTransaction::SetUnlockingScript(
    uint32_t tx_in_index, const std::vector<ByteData> &unlocking_script) {
  Script generate_unlocking_script =
      AbstractTransaction::SetUnlockingScript(tx_in_index, unlocking_script);
  vin_[tx_in_index].SetUnlockingScript(generate_unlocking_script);
}

uint32_t ConfidentialTransaction::GetScriptWitnessStackNum(
    uint32_t tx_in_index) const {
  CheckTxInIndex(tx_in_index, __LINE__, __FUNCTION__);
  return vin_[tx_in_index].GetScriptWitnessStackNum();
}

const ScriptWitness ConfidentialTransaction::AddScriptWitnessStack(
    uint32_t tx_in_index, const ByteData &data) {
  return AddScriptWitnessStack(tx_in_index, data.GetBytes());
}

const ScriptWitness ConfidentialTransaction::AddScriptWitnessStack(
    uint32_t tx_in_index, const ByteData160 &data) {
  return AddScriptWitnessStack(tx_in_index, data.GetBytes());
}

const ScriptWitness ConfidentialTransaction::AddScriptWitnessStack(
    uint32_t tx_in_index, const ByteData256 &data) {
  return AddScriptWitnessStack(tx_in_index, data.GetBytes());
}

const ScriptWitness ConfidentialTransaction::AddScriptWitnessStack(
    uint32_t tx_in_index, const std::vector<uint8_t> &data) {
  AbstractTransaction::AddScriptWitnessStack(tx_in_index, data);

  const ScriptWitness &witness =
      vin_[tx_in_index].AddScriptWitnessStack(ByteData(data));
  return witness;
}

const ScriptWitness ConfidentialTransaction::SetScriptWitnessStack(
    uint32_t tx_in_index, uint32_t witness_index, const ByteData &data) {
  return SetScriptWitnessStack(tx_in_index, witness_index, data.GetBytes());
}

const ScriptWitness ConfidentialTransaction::SetScriptWitnessStack(
    uint32_t tx_in_index, uint32_t witness_index, const ByteData160 &data) {
  return SetScriptWitnessStack(tx_in_index, witness_index, data.GetBytes());
}

const ScriptWitness ConfidentialTransaction::SetScriptWitnessStack(
    uint32_t tx_in_index, uint32_t witness_index, const ByteData256 &data) {
  return SetScriptWitnessStack(tx_in_index, witness_index, data.GetBytes());
}

const ScriptWitness ConfidentialTransaction::SetScriptWitnessStack(
    uint32_t tx_in_index, uint32_t witness_index,
    const std::vector<uint8_t> &data) {
  AbstractTransaction::SetScriptWitnessStack(tx_in_index, witness_index, data);

  const ScriptWitness &witness =
      vin_[tx_in_index].SetScriptWitnessStack(witness_index, ByteData(data));
  return witness;
}

void ConfidentialTransaction::RemoveScriptWitnessStackAll(
    uint32_t tx_in_index) {
  AbstractTransaction::RemoveScriptWitnessStackAll(tx_in_index);

  vin_[tx_in_index].RemoveScriptWitnessStackAll();
}

void ConfidentialTransaction::SetIssuance(
    // force LF
    uint32_t tx_in_index, const ByteData256 blinding_nonce,
    const ByteData256 asset_entropy, const ConfidentialValue issuance_amount,
    const ConfidentialValue inflation_keys,
    const ByteData issuance_amount_rangeproof,
    const ByteData inflation_keys_rangeproof) {
  CheckTxInIndex(tx_in_index, __LINE__, __FUNCTION__);

  struct wally_tx *tx_pointer =
      static_cast<struct wally_tx *>(wally_tx_pointer_);
  const std::vector<uint8_t> &nonce = blinding_nonce.GetBytes();
  const std::vector<uint8_t> &entropy = asset_entropy.GetBytes();
  const std::vector<uint8_t> &issuance_amount_bytes =
      issuance_amount.GetData().GetBytes();
  const std::vector<uint8_t> &inflation_keys_bytes =
      inflation_keys.GetData().GetBytes();
  const std::vector<uint8_t> &issuance_amount_rangeproof_bytes =
      issuance_amount_rangeproof.GetBytes();
  const std::vector<uint8_t> &inflation_keys_rangeproof_bytes =
      inflation_keys_rangeproof.GetBytes();

  int ret = wally_tx_elements_input_issuance_set(
      &tx_pointer->inputs[tx_in_index], nonce.data(), nonce.size(),
      entropy.data(), entropy.size(), issuance_amount_bytes.data(),
      issuance_amount_bytes.size(), inflation_keys_bytes.data(),
      inflation_keys_bytes.size(), issuance_amount_rangeproof_bytes.data(),
      issuance_amount_rangeproof_bytes.size(),
      inflation_keys_rangeproof_bytes.data(),
      inflation_keys_rangeproof_bytes.size());
  if (ret != WALLY_OK) {
    warn(CFD_LOG_SOURCE, "wally_tx_elements_input_issuance_set NG[{}].", ret);
    throw CfdException(kCfdIllegalStateError, "txin add error.");
  }
  SetElementsTxState();

  vin_[tx_in_index].SetIssuance(
      blinding_nonce, asset_entropy, issuance_amount, inflation_keys,
      issuance_amount_rangeproof, inflation_keys_rangeproof);
}

uint32_t ConfidentialTransaction::GetPeginWitnessStackNum(
    uint32_t tx_in_index) const {
  CheckTxInIndex(tx_in_index, __LINE__, __FUNCTION__);
  return vin_[tx_in_index].GetPeginWitnessStackNum();
}

const ScriptWitness ConfidentialTransaction::AddPeginWitnessStack(
    uint32_t tx_in_index, const ByteData &data) {
  return AddPeginWitnessStack(tx_in_index, data.GetBytes());
}

const ScriptWitness ConfidentialTransaction::AddPeginWitnessStack(
    uint32_t tx_in_index, const ByteData160 &data) {
  return AddPeginWitnessStack(tx_in_index, data.GetBytes());
}

const ScriptWitness ConfidentialTransaction::AddPeginWitnessStack(
    uint32_t tx_in_index, const ByteData256 &data) {
  return AddPeginWitnessStack(tx_in_index, data.GetBytes());
}

const ScriptWitness ConfidentialTransaction::AddPeginWitnessStack(
    uint32_t tx_in_index, const std::vector<uint8_t> &data) {
  CheckTxInIndex(tx_in_index, __LINE__, __FUNCTION__);

  struct wally_tx *tx_pointer =
      static_cast<struct wally_tx *>(wally_tx_pointer_);
  if (tx_pointer->num_inputs > tx_in_index) {
    int ret = WALLY_OK;
    bool is_alloc = false;
    struct wally_tx_witness_stack *stack_pointer = NULL;

    std::string function_name = "wally_tx_witness_stack_init_alloc";
    if (tx_pointer->inputs[tx_in_index].pegin_witness == NULL) {
      is_alloc = true;
      ret = wally_tx_witness_stack_init_alloc(1, &stack_pointer);
    } else {
      stack_pointer = tx_pointer->inputs[tx_in_index].pegin_witness;
    }

    if (ret == WALLY_OK) {
      try {
        // append witness stack
        function_name = "wally_tx_witness_stack_add";
        if (data.empty()) {
          ret = wally_tx_witness_stack_add(stack_pointer, NULL, 0);
        } else {
          ret = wally_tx_witness_stack_add(
              stack_pointer, data.data(), data.size());
        }

        // append tx input
        if (is_alloc && (ret == WALLY_OK)) {
          tx_pointer->inputs[tx_in_index].pegin_witness = stack_pointer;
          stack_pointer = nullptr;
        }
      } catch (...) {
        // internal error.
        warn(CFD_LOG_SOURCE, "system error.");
        ret = WALLY_ERROR;
      }

      if (is_alloc && stack_pointer) {
        wally_tx_witness_stack_free(stack_pointer);
      }
    }

    if (ret != WALLY_OK) {
      warn(CFD_LOG_SOURCE, "{} NG[{}].", function_name, ret);
      throw CfdException(kCfdIllegalStateError, "witness stack error.");
    }
  }
  SetElementsTxState();

  const ScriptWitness &witness =
      vin_[tx_in_index].AddPeginWitnessStack(ByteData(data));
  return witness;
}

const ScriptWitness ConfidentialTransaction::SetPeginWitnessStack(
    uint32_t tx_in_index, uint32_t witness_index, const ByteData &data) {
  return SetPeginWitnessStack(tx_in_index, witness_index, data.GetBytes());
}

const ScriptWitness ConfidentialTransaction::SetPeginWitnessStack(
    uint32_t tx_in_index, uint32_t witness_index, const ByteData160 &data) {
  return SetPeginWitnessStack(tx_in_index, witness_index, data.GetBytes());
}

const ScriptWitness ConfidentialTransaction::SetPeginWitnessStack(
    uint32_t tx_in_index, uint32_t witness_index, const ByteData256 &data) {
  return SetPeginWitnessStack(tx_in_index, witness_index, data.GetBytes());
}

const ScriptWitness ConfidentialTransaction::SetPeginWitnessStack(
    uint32_t tx_in_index, uint32_t witness_index,
    const std::vector<uint8_t> &data) {
  CheckTxInIndex(tx_in_index, __LINE__, __FUNCTION__);

  struct wally_tx *tx_pointer =
      static_cast<struct wally_tx *>(wally_tx_pointer_);
  if (tx_pointer->num_inputs > tx_in_index) {
    int ret = WALLY_EINVAL;
    struct wally_tx_witness_stack *stack_pointer = NULL;

    std::string function_name = "wally witness is NULL.";
    if (tx_pointer->inputs[tx_in_index].pegin_witness != NULL) {
      stack_pointer = tx_pointer->inputs[tx_in_index].pegin_witness;

      // append witness stack
      function_name = "wally_tx_witness_stack_set";
      if (data.empty()) {
        ret =
            wally_tx_witness_stack_set(stack_pointer, witness_index, NULL, 0);
      } else {
        ret = wally_tx_witness_stack_set(
            stack_pointer, witness_index, data.data(), data.size());
      }
    }

    if (ret != WALLY_OK) {
      warn(CFD_LOG_SOURCE, "{} NG[{}].", function_name, ret);
      throw CfdException(kCfdIllegalStateError, "witness stack set error.");
    }
  }
  SetElementsTxState();

  const ScriptWitness &witness =
      vin_[tx_in_index].SetPeginWitnessStack(witness_index, ByteData(data));
  return witness;
}

void ConfidentialTransaction::RemovePeginWitnessStackAll(
    uint32_t tx_in_index) {
  CheckTxInIndex(tx_in_index, __LINE__, __FUNCTION__);

  struct wally_tx *tx_pointer =
      static_cast<struct wally_tx *>(wally_tx_pointer_);
  if (tx_pointer->num_inputs > tx_in_index) {
    int ret = WALLY_OK;
    struct wally_tx_witness_stack *stack_pointer = NULL;
    if (tx_pointer->inputs[tx_in_index].pegin_witness != NULL) {
      stack_pointer = tx_pointer->inputs[tx_in_index].pegin_witness;
      ret = wally_tx_witness_stack_free(stack_pointer);
      tx_pointer->inputs[tx_in_index].pegin_witness = NULL;
      if (ret != WALLY_OK) {
        warn(CFD_LOG_SOURCE, "wally_tx_witness_stack_free NG[{}].", ret);
        throw CfdException(
            kCfdIllegalStateError, "pegin witness stack error.");
      }
    }
  }
  SetElementsTxState();

  vin_[tx_in_index].RemovePeginWitnessStackAll();
}

IssuanceParameter ConfidentialTransaction::SetAssetIssuance(
    uint32_t tx_in_index, const Amount &asset_amount,
    const Script &asset_locking_script, const ConfidentialNonce &asset_nonce,
    const Amount &token_amount, const Script &token_locking_script,
    const ConfidentialNonce &token_nonce, bool is_blind,
    const ByteData256 &contract_hash) {
  CheckTxInIndex(tx_in_index, __LINE__, __FUNCTION__);

  if ((vin_[tx_in_index].GetInflationKeys().GetData().GetDataSize() > 0) ||
      (vin_[tx_in_index].GetIssuanceAmount().GetData().GetDataSize() > 0)) {
    warn(CFD_LOG_SOURCE, "already set to issue parameter");
    throw CfdException(
        kCfdIllegalArgumentError, "already set to issue parameter");
  }
  if ((asset_amount.GetSatoshiValue() <= 0) &&
      (token_amount.GetSatoshiValue() <= 0)) {
    warn(CFD_LOG_SOURCE, "Issuance must have one non-zero amount.");
    throw CfdException(
        kCfdIllegalArgumentError, "Issuance must have one non-zero amount.");
  }

  IssuanceParameter param = CalculateIssuanceValue(
      vin_[tx_in_index].GetTxid(), vin_[tx_in_index].GetVout(), is_blind,
      contract_hash, ByteData256());

  // 指定されたTxInへの設定
  SetIssuance(
      tx_in_index, ByteData256(), contract_hash,
      ConfidentialValue(asset_amount), ConfidentialValue(token_amount),
      ByteData(), ByteData());

  // TxOut追加
  if (asset_amount.GetSatoshiValue() > 0) {
    AddTxOut(asset_amount, param.asset, asset_locking_script, asset_nonce);
  }
  if (token_amount.GetSatoshiValue() > 0) {
    AddTxOut(token_amount, param.token, token_locking_script, token_nonce);
  }

  return param;
}

IssuanceParameter ConfidentialTransaction::SetAssetReissuance(
    uint32_t tx_in_index, const Amount &asset_amount,
    const Script &asset_locking_script,
    const ConfidentialNonce &asset_blind_nonce,
    const BlindFactor &asset_blind_factor, const BlindFactor &entropy) {
  CheckTxInIndex(tx_in_index, __LINE__, __FUNCTION__);

  if ((vin_[tx_in_index].GetInflationKeys().GetData().GetDataSize() > 0) ||
      (vin_[tx_in_index].GetIssuanceAmount().GetData().GetDataSize() > 0)) {
    warn(CFD_LOG_SOURCE, "already set to reissue parameter");
    throw CfdException(
        kCfdIllegalArgumentError, "already set to reissue parameter");
  }

  if (asset_amount.GetSatoshiValue() <= 0) {
    warn(CFD_LOG_SOURCE, "ReIssuance must have one non-zero amount.");
    throw CfdException(
        kCfdIllegalArgumentError, "ReIssuance must have one non-zero amount.");
  }

  std::vector<uint8_t> asset(kAssetSize);
  int ret = wally_tx_elements_issuance_calculate_asset(
      entropy.GetData().GetBytes().data(), entropy.GetData().GetBytes().size(),
      asset.data(), asset.size());
  if (ret != WALLY_OK) {
    warn(
        CFD_LOG_SOURCE, "wally_tx_elements_issuance_calculate_asset NG[{}].",
        ret);
    throw CfdException(kCfdIllegalStateError, "asset calculate error.");
  }

  IssuanceParameter param;
  param.entropy = entropy;
  param.asset = ConfidentialAssetId(ByteData(asset));

  // 指定されたTxInへの設定
  SetIssuance(
      tx_in_index, asset_blind_factor.GetData(), entropy.GetData(),
      ConfidentialValue(asset_amount), ConfidentialValue(), ByteData(),
      ByteData());

  // TxOut追加
  AddTxOut(asset_amount, param.asset, asset_locking_script, asset_blind_nonce);
  return param;
}

BlindFactor ConfidentialTransaction::CalculateAssetEntropy(
    const Txid &txid, const uint32_t vout, const ByteData256 &contract_hash) {
  const std::vector<uint8_t> &txid_byte = txid.GetData().GetBytes();
  const std::vector<uint8_t> &contract_hash_byte = contract_hash.GetBytes();
  std::vector<uint8_t> entropy(kEntropySize);

  int ret = wally_tx_elements_issuance_generate_entropy(
      txid_byte.data(), txid_byte.size(), vout, contract_hash_byte.data(),
      contract_hash_byte.size(), entropy.data(), entropy.size());
  if (ret != WALLY_OK) {
    warn(
        CFD_LOG_SOURCE, "wally_tx_elements_issuance_generate_entropy NG[{}].",
        ret);
    throw CfdException(kCfdIllegalStateError, "entropy generate error.");
  }

  return BlindFactor(ByteData256(entropy));
}

ConfidentialAssetId ConfidentialTransaction::CalculateAsset(
    const BlindFactor &entropy) {
  const std::vector<uint8_t> &entropy_byte = entropy.GetData().GetBytes();

  std::vector<uint8_t> asset(kAssetSize);
  int ret = wally_tx_elements_issuance_calculate_asset(
      entropy_byte.data(), entropy_byte.size(), asset.data(), asset.size());
  if (ret != WALLY_OK) {
    warn(
        CFD_LOG_SOURCE, "wally_tx_elements_issuance_calculate_asset NG[{}].",
        ret);
    throw CfdException(kCfdIllegalStateError, "asset calculate error.");
  }

  return ConfidentialAssetId(ByteData(asset));
}

ConfidentialAssetId ConfidentialTransaction::CalculateReissuanceToken(
    const BlindFactor &entropy, bool is_blind) {
  const std::vector<uint8_t> &entropy_byte = entropy.GetData().GetBytes();

  std::vector<uint8_t> token(kAssetSize);
  uint32_t flag = (is_blind) ? WALLY_TX_FLAG_BLINDED_INITIAL_ISSUANCE : 0;
  int ret = wally_tx_elements_issuance_calculate_reissuance_token(
      entropy_byte.data(), entropy_byte.size(), flag, token.data(),
      token.size());
  if (ret != WALLY_OK) {
    warn(
        CFD_LOG_SOURCE,
        "wally_tx_elements_issuance_calculate_reissuance_token NG[{}].", ret);
    throw CfdException(kCfdIllegalStateError, "token calculate error.");
  }

  return ConfidentialAssetId(ByteData(token));
}

IssuanceParameter ConfidentialTransaction::CalculateIssuanceValue(
    const Txid &txid, uint32_t vout, bool is_blind,
    const ByteData256 &contract_hash, const ByteData256 &asset_entropy) {
  IssuanceParameter result;

  if (!asset_entropy.Equals(kEmptyByteData256)) {
    // reissue
    result.entropy = BlindFactor(contract_hash);
    result.asset = CalculateAsset(
        result.entropy);  // ConfidentialAssetId(ByteData(asset));
    return result;
  }

  // calculate issue value
  const BlindFactor entropy = CalculateAssetEntropy(txid, vout, contract_hash);
  result.entropy = entropy;

  // calculate asset value
  const ConfidentialAssetId asset = CalculateAsset(entropy);
  result.asset = asset;

  // calculate token
  const ConfidentialAssetId token =
      CalculateReissuanceToken(entropy, is_blind);
  result.token = token;

  info(
      CFD_LOG_SOURCE, "asset[{}] token[{}] is_blind[{}]",
      result.asset.GetHex(), result.token.GetHex(), is_blind);
  return result;
}

const ConfidentialTxOutReference ConfidentialTransaction::GetTxOut(
    uint32_t index) const {
  CheckTxOutIndex(index, __LINE__, __FUNCTION__);
  return ConfidentialTxOutReference(vout_[index]);
}

uint32_t ConfidentialTransaction::GetTxOutCount() const {
  return static_cast<uint32_t>(vout_.size());
}

const std::vector<ConfidentialTxOutReference>  // force LF
ConfidentialTransaction::GetTxOutList() const {
  std::vector<ConfidentialTxOutReference> refs;
  for (ConfidentialTxOut tx_out : vout_) {
    refs.push_back(ConfidentialTxOutReference(tx_out));
  }
  return refs;
}

uint32_t ConfidentialTransaction::AddTxOut(
    const Amount &value, const ConfidentialAssetId &asset,
    const Script &locking_script) {
  return AddTxOut(
      value, asset, locking_script, ConfidentialNonce(), ByteData(),
      ByteData());
}

uint32_t ConfidentialTransaction::AddTxOut(
    const Amount &value, const ConfidentialAssetId &asset,
    const Script &locking_script, const ConfidentialNonce &nonce) {
  return AddTxOut(value, asset, locking_script, nonce, ByteData(), ByteData());
}

uint32_t ConfidentialTransaction::AddTxOut(
    const Amount &value, const ConfidentialAssetId &asset,
    const Script &locking_script, const ConfidentialNonce &nonce,
    const ByteData &surjection_proof, const ByteData &range_proof) {
  if (vout_.size() == std::numeric_limits<uint32_t>::max()) {
    warn(CFD_LOG_SOURCE, "vout maximum.");
    throw CfdException(kCfdIllegalStateError, "vout maximum.");
  }

  ConfidentialValue confidential_value = ConfidentialValue(value);
  const std::vector<uint8_t> &script_data =
      locking_script.GetData().GetBytes();
  const std::vector<uint8_t> &asset_data = asset.GetData().GetBytes();
  const std::vector<uint8_t> &value_data =
      confidential_value.GetData().GetBytes();
  const std::vector<uint8_t> &nonce_data = nonce.GetData().GetBytes();
  const std::vector<uint8_t> &surjection_data = surjection_proof.GetBytes();
  const std::vector<uint8_t> &range_data = range_proof.GetBytes();

  int ret = wally_tx_add_elements_raw_output(
      static_cast<struct wally_tx *>(wally_tx_pointer_), script_data.data(),
      script_data.size(), asset_data.data(), asset_data.size(),
      value_data.data(), value_data.size(),
      (nonce_data.size() == 0) ? nullptr : nonce_data.data(),
      nonce_data.size(),
      (surjection_data.size() == 0) ? nullptr : surjection_data.data(),
      surjection_data.size(),
      (range_data.size() == 0) ? nullptr : range_data.data(),
      range_data.size(), 0);
  if (ret != WALLY_OK) {
    warn(CFD_LOG_SOURCE, "wally_tx_add_elements_raw_output NG[{}].", ret);
    warn(CFD_LOG_SOURCE, "script_data.size[{}].", script_data.size());
    warn(CFD_LOG_SOURCE, "asset_data.size[{}].", asset_data.size());
    warn(CFD_LOG_SOURCE, "value_data.size[{}].", value_data.size());
    warn(CFD_LOG_SOURCE, "nonce_data.size[{}].", nonce_data.size());
    warn(CFD_LOG_SOURCE, "surjection_data.size[{}].", surjection_data.size());
    warn(CFD_LOG_SOURCE, "range_data.size[{}].", range_data.size());
    throw CfdException(kCfdIllegalStateError, "vout add error.");
  }

  ConfidentialTxOut out(
      locking_script, asset, confidential_value, nonce, surjection_proof,
      range_proof);
  out.SetValue(value);
  vout_.push_back(out);
  return static_cast<uint32_t>(vout_.size() - 1);
}

uint32_t ConfidentialTransaction::AddTxOutFee(
    const Amount &value, const ConfidentialAssetId &asset) {
  if (vout_.size() == std::numeric_limits<uint32_t>::max()) {
    warn(CFD_LOG_SOURCE, "vout maximum.");
    throw CfdException(kCfdIllegalStateError, "vout maximum.");
  }

  ConfidentialValue confidential_value = ConfidentialValue(value);
  const std::vector<uint8_t> &asset_data = asset.GetData().GetBytes();
  const std::vector<uint8_t> &value_data =
      confidential_value.GetData().GetBytes();

  int ret = wally_tx_add_elements_raw_output(
      static_cast<struct wally_tx *>(wally_tx_pointer_), nullptr, 0,
      asset_data.data(), asset_data.size(), value_data.data(),
      value_data.size(), nullptr, 0, nullptr, 0, nullptr, 0, 0);
  if (ret != WALLY_OK) {
    warn(CFD_LOG_SOURCE, "wally_tx_add_raw_output NG[{}].", ret);
    throw CfdException(kCfdIllegalStateError, "vout fee add error.");
  }

  ConfidentialTxOut out(asset, confidential_value);
  vout_.push_back(out);
  return static_cast<uint32_t>(vout_.size() - 1);
}

void ConfidentialTransaction::SetTxOutCommitment(
    uint32_t index, const ConfidentialAssetId &asset,
    const ConfidentialValue &value, const ConfidentialNonce &nonce,
    const ByteData &surjection_proof, const ByteData &range_proof) {
  CheckTxOutIndex(index, __LINE__, __FUNCTION__);

  const std::vector<uint8_t> &asset_data = asset.GetData().GetBytes();
  const std::vector<uint8_t> &value_data = value.GetData().GetBytes();
  const std::vector<uint8_t> &nonce_data = nonce.GetData().GetBytes();
  const std::vector<uint8_t> &surjection_data = surjection_proof.GetBytes();
  const std::vector<uint8_t> &range_data = range_proof.GetBytes();

  struct wally_tx *tx = static_cast<struct wally_tx *>(wally_tx_pointer_);
  int ret = wally_tx_elements_output_commitment_set(
      &tx->outputs[index], asset_data.data(), asset_data.size(),
      value_data.data(), value_data.size(), nonce_data.data(),
      nonce_data.size(), surjection_data.data(), surjection_data.size(),
      range_data.data(), range_data.size());
  if (ret != WALLY_OK) {
    warn(
        CFD_LOG_SOURCE, "wally_tx_elements_output_commitment_set NG[{}].",
        ret);
    throw CfdException(kCfdIllegalStateError, "set commitment error.");
  }

  vout_[index].SetCommitment(
      asset, value, nonce, surjection_proof, range_proof);
}

void ConfidentialTransaction::RemoveTxOut(uint32_t index) {
  AbstractTransaction::RemoveTxOut(index);

  std::vector<ConfidentialTxOut>::const_iterator ite = vout_.cbegin();
  if (index != 0) {
    ite += index;
  }
  vout_.erase(ite);
}

void ConfidentialTransaction::BlindTransaction(
    const std::vector<BlindParameter> &txin_info_list,
    const std::vector<IssuanceBlindingKeyPair> &issuance_blinding_keys,
    const std::vector<Pubkey> &txout_confidential_keys,
    int64_t minimum_range_value, int exponent, int minimum_bits) {
  std::vector<uint64_t> input_values;
  std::vector<uint8_t> input_generators;  // serialize
  std::vector<uint8_t> input_asset_ids;   // serialize
  std::vector<uint8_t> abfs;              // serialize
  std::vector<uint8_t> vbfs;              // serialize
  std::vector<uint8_t> input_abfs;        // serialize
  std::vector<uint8_t> empty_factor(kBlindFactorSize);
  uint32_t blinded_txin_count = 0;
  size_t blind_target_count = 0;
  std::vector<size_t> blind_issuance_indexes;
  std::vector<size_t> blind_txout_indexes;
  int ret;
  memset(empty_factor.data(), 0, empty_factor.size());

  if (vin_.size() > txin_info_list.size()) {
    warn(
        CFD_LOG_SOURCE, "txin_info_list few count. [{},{}].", vin_.size(),
        txin_info_list.size());
    throw CfdException(kCfdIllegalStateError, "txin_info_list few error.");
  }
  if (vout_.size() > txout_confidential_keys.size()) {
    warn(
        CFD_LOG_SOURCE, "txout_confidential_keys few count. [{},{}].",
        vout_.size(), txout_confidential_keys.size());
    throw CfdException(
        kCfdIllegalStateError, "txout_confidential_keys few error.");
  }

  for (size_t index = 0; index < txin_info_list.size(); ++index) {
    const BlindParameter &param = txin_info_list[index];
    const std::vector<uint8_t> &asset_id =
        param.asset.GetUnblindedData().GetBytes();
    const std::vector<uint8_t> &abf = param.abf.GetData().GetBytes();
    std::vector<uint8_t> generator(ASSET_GENERATOR_LEN);
    ret = wally_asset_generator_from_bytes(
        asset_id.data(), asset_id.size(), abf.data(), abf.size(),
        generator.data(), generator.size());
    if (ret != WALLY_OK) {
      warn(CFD_LOG_SOURCE, "wally_asset_generator_from_bytes NG[{}].", ret);
      throw CfdException(kCfdIllegalStateError, "asset generator error.");
    }
    input_generators.insert(
        input_generators.end(), std::begin(generator), std::end(generator));
    input_asset_ids.insert(
        input_asset_ids.end(), std::begin(asset_id), std::end(asset_id));
    info(CFD_LOG_SOURCE, "input asset=[{}]", ByteData(asset_id).GetHex());
    input_abfs.insert(input_abfs.end(), std::begin(abf), std::end(abf));
    const std::vector<uint8_t> &vbf = param.vbf.GetData().GetBytes();

    const Amount &amount = param.value.GetAmount();
    if (amount.GetSatoshiValue() < 0) {
      warn(
          CFD_LOG_SOURCE, "satoshi under zero. [{}].",
          amount.GetSatoshiValue());
      throw CfdException(kCfdIllegalStateError, "satoshi under zero.");
    }
    if ((abf != empty_factor) || (vbf != empty_factor)) {
      ++blinded_txin_count;
      input_values.push_back(amount.GetSatoshiValue());
      abfs.insert(abfs.end(), std::begin(abf), std::end(abf));
      vbfs.insert(vbfs.end(), std::begin(vbf), std::end(vbf));
    }

    if (((!vin_[index].GetIssuanceAmount().IsEmpty()) ||
         (!vin_[index].GetInflationKeys().IsEmpty()))) {
      if (vin_[index].GetIssuanceAmount().HasBlinding() ||
          vin_[index].GetInflationKeys().HasBlinding()) {
        warn(CFD_LOG_SOURCE, "already txin blinded.");
        throw CfdException(kCfdIllegalStateError, "already txin blinded.");
      }

      bool asset_blind = false;
      bool token_blind = false;
      if ((!issuance_blinding_keys.empty()) &&
          (issuance_blinding_keys.size() > index)) {
        asset_blind = !issuance_blinding_keys[index].asset_key.IsInvalid();
        token_blind = !issuance_blinding_keys[index].token_key.IsInvalid();
      }
      IssuanceParameter issue = CalculateIssuanceValue(
          vin_[index].GetTxid(), vin_[index].GetVout(), token_blind,
          vin_[index].GetAssetEntropy(), vin_[index].GetBlindingNonce());
      info(
          CFD_LOG_SOURCE, "input issue asset=[{}] token=[{}] token_blind=[{}]",
          issue.asset.GetHex(), issue.token.GetHex(), token_blind);
      bool is_reissue =
          !vin_[index].GetBlindingNonce().Equals(kEmptyByteData256);

      if (!vin_[index].GetIssuanceAmount().IsEmpty()) {
        const std::vector<uint8_t> &asset_bytes =
            issue.asset.GetUnblindedData().GetBytes();
        input_asset_ids.insert(
            input_asset_ids.end(), std::begin(asset_bytes),
            std::end(asset_bytes));
        std::vector<uint8_t> asset_generator(ASSET_GENERATOR_LEN);
        ret = wally_asset_generator_from_bytes(
            asset_bytes.data(), asset_bytes.size(), empty_factor.data(),
            empty_factor.size(), asset_generator.data(),
            asset_generator.size());
        if (ret != WALLY_OK) {
          warn(
              CFD_LOG_SOURCE, "wally_asset_generator_from_bytes NG[{}].", ret);
          throw CfdException(
              kCfdIllegalStateError, "issue asset generator error.");
        }
        ByteData generator_data(asset_generator);
        input_generators.insert(
            input_generators.end(), std::begin(asset_generator),
            std::end(asset_generator));
        // empty factor
        input_abfs.insert(
            input_abfs.end(), std::begin(empty_factor),
            std::end(empty_factor));
        info(
            CFD_LOG_SOURCE, "generator_data asset=[{}]",
            generator_data.GetHex());
      }
      if ((!is_reissue) && (!vin_[index].GetInflationKeys().IsEmpty())) {
        const std::vector<uint8_t> &token_bytes =
            issue.token.GetUnblindedData().GetBytes();
        input_asset_ids.insert(
            input_asset_ids.end(), std::begin(token_bytes),
            std::end(token_bytes));
        std::vector<uint8_t> token_generator(ASSET_GENERATOR_LEN);
        ret = wally_asset_generator_from_bytes(
            token_bytes.data(), token_bytes.size(), empty_factor.data(),
            empty_factor.size(), token_generator.data(),
            token_generator.size());
        if (ret != WALLY_OK) {
          warn(
              CFD_LOG_SOURCE, "wally_asset_generator_from_bytes NG[{}].", ret);
          throw CfdException(
              kCfdIllegalStateError, "token asset generator error.");
        }
        ByteData generator_data(token_generator);
        input_generators.insert(
            input_generators.end(), std::begin(token_generator),
            std::end(token_generator));
        // empty factor
        input_abfs.insert(
            input_abfs.end(), std::begin(empty_factor),
            std::end(empty_factor));
        info(
            CFD_LOG_SOURCE, "generator_data token=[{}]",
            generator_data.GetHex());
      }
      // Marked for blinding
      if (asset_blind) {
        if (vin_[index].GetIssuanceAmount().HasBlinding() ||
            (vin_[index].GetIssuanceAmountRangeproof().GetDataSize() > 0)) {
          warn(CFD_LOG_SOURCE, "already txin asset blinded.");
          throw CfdException(
              kCfdIllegalStateError, "already txin asset blinded.");
        }
        ++blind_target_count;
      }
      if ((!is_reissue) && token_blind) {
        if (vin_[index].GetInflationKeys().HasBlinding() ||
            (vin_[index].GetInflationKeysRangeproof().GetDataSize() > 0)) {
          warn(CFD_LOG_SOURCE, "already txin token blinded.");
          throw CfdException(
              kCfdIllegalStateError, "already txin token blinded.");
        }
        ++blind_target_count;
      }
      if (asset_blind || token_blind) {
        blind_issuance_indexes.push_back(index);
      }
    }
  }
  info(
      CFD_LOG_SOURCE, "txin blind_target_count={} blinded_txin_count={}",
      blind_target_count, blinded_txin_count);

  for (const size_t index : blind_issuance_indexes) {
    bool asset_blind = false;
    bool token_blind = false;
    if ((!issuance_blinding_keys.empty()) &&
        (issuance_blinding_keys.size() > index)) {
      asset_blind = !issuance_blinding_keys[index].asset_key.IsInvalid();
      token_blind = !issuance_blinding_keys[index].token_key.IsInvalid();
    }
    IssuanceParameter issue = CalculateIssuanceValue(
        vin_[index].GetTxid(), vin_[index].GetVout(), token_blind,
        vin_[index].GetAssetEntropy(), vin_[index].GetBlindingNonce());
    bool is_reissue =
        !vin_[index].GetBlindingNonce().Equals(kEmptyByteData256);
    ConfidentialTxIn txin = vin_[index];
    std::vector<uint8_t> commitment(ASSET_COMMITMENT_LEN);
    std::vector<uint8_t> range_proof(ASSET_RANGEPROOF_MAX_LEN);

    if (asset_blind) {
      const Amount &amount = vin_[index].GetIssuanceAmount().GetAmount();
      int64_t value = amount.GetSatoshiValue();
      input_values.push_back(value);
      const std::vector<uint8_t> &vbf =
          RandomNumberUtil::GetRandomBytes(kBlindFactorSize);
      vbfs.insert(vbfs.end(), std::begin(vbf), std::end(vbf));
      abfs.insert(
          abfs.end(), std::begin(empty_factor), std::end(empty_factor));

      GetRangeProof(
          static_cast<uint64_t>(value), nullptr,
          issuance_blinding_keys[index].asset_key, issue.asset, empty_factor,
          vbf, Script(), minimum_range_value, exponent, minimum_bits,
          &commitment, &range_proof);

      txin.SetIssuance(
          txin.GetBlindingNonce(), txin.GetAssetEntropy(),
          ConfidentialValue(ByteData(commitment)), txin.GetInflationKeys(),
          ByteData(range_proof), txin.GetInflationKeysRangeproof());
    }

    if (token_blind) {
      const Amount &amount = vin_[index].GetInflationKeys().GetAmount();
      int64_t value = amount.GetSatoshiValue();

      if (!is_reissue) {
        input_values.push_back(value);

        const std::vector<uint8_t> &vbf =
            RandomNumberUtil::GetRandomBytes(kBlindFactorSize);
        vbfs.insert(vbfs.end(), std::begin(vbf), std::end(vbf));
        abfs.insert(
            abfs.end(), std::begin(empty_factor), std::end(empty_factor));

        GetRangeProof(
            static_cast<uint64_t>(value), nullptr,
            issuance_blinding_keys[index].token_key, issue.token, empty_factor,
            vbf, Script(), minimum_range_value, exponent, minimum_bits,
            &commitment, &range_proof);

        txin.SetIssuance(
            txin.GetBlindingNonce(), txin.GetAssetEntropy(),
            txin.GetIssuanceAmount(), ConfidentialValue(ByteData(commitment)),
            txin.GetIssuanceAmountRangeproof(), ByteData(range_proof));
      }
    }

    SetIssuance(
        static_cast<uint32_t>(index), txin.GetBlindingNonce(),
        txin.GetAssetEntropy(), txin.GetIssuanceAmount(),
        txin.GetInflationKeys(), txin.GetIssuanceAmountRangeproof(),
        txin.GetInflationKeysRangeproof());
  }
  size_t input_blind_amount_count = input_values.size();

  std::vector<Pubkey> input_confidential_keys(vout_.size());
  for (size_t index = 0; index < vout_.size(); ++index) {
    if (vout_[index].GetLockingScript().IsEmpty()) {
      // fee
    } else if (txout_confidential_keys[index].IsValid()) {
      const ConfidentialValue &value = vout_[index].GetConfidentialValue();
      if (value.HasBlinding() || vout_[index].GetAsset().HasBlinding()) {
        warn(CFD_LOG_SOURCE, "already blinded vout. index={}", index);
        throw CfdException(
            kCfdIllegalStateError, "already blinded vout error.");
      }
      Amount temp_amount = value.GetAmount();
      input_values.push_back(temp_amount.GetSatoshiValue());
      blind_txout_indexes.push_back(index);
      input_confidential_keys[index] = txout_confidential_keys[index];
    }
  }
  blind_target_count += blind_txout_indexes.size();
  if ((blinded_txin_count == 0) && (blind_target_count <= 1)) {
    // elements: if (num_blind_attempts == 1 && num_known_input_blinds == 0)
    warn(
        CFD_LOG_SOURCE, "blind target few({}). set over 2.",
        blind_target_count);
    throw CfdException(kCfdIllegalArgumentError, "blind target few error.");
  }
  info(CFD_LOG_SOURCE, "total blind_target_count=[{}]", blind_target_count);
  if (blind_txout_indexes.empty()) {
    // txout blind data nothing.
    return;
  }

  std::vector<ByteData> output_abfs(blind_txout_indexes.size());
  std::vector<ByteData> output_vbfs(blind_txout_indexes.size() - 1);

  for (size_t index = 0; index < output_abfs.size(); ++index) {
    const std::vector<uint8_t> &data =
        RandomNumberUtil::GetRandomBytes(kBlindFactorSize);
    output_abfs[index] = ByteData(data);
    abfs.insert(abfs.end(), std::begin(data), std::end(data));
  }

  for (size_t index = 0; index < output_vbfs.size(); ++index) {
    const std::vector<uint8_t> &data =
        RandomNumberUtil::GetRandomBytes(kBlindFactorSize);
    output_vbfs[index] = ByteData(data);
    vbfs.insert(vbfs.end(), std::begin(data), std::end(data));
  }

  info(
      CFD_LOG_SOURCE, "n_total[{}] n_inputs[{}]", input_values.size(),
      input_blind_amount_count);
  std::vector<uint8_t> asset_data(kAssetSize);
  ret = wally_asset_final_vbf(
      input_values.data(), input_values.size(), input_blind_amount_count,
      abfs.data(), abfs.size(), vbfs.data(), vbfs.size(), asset_data.data(),
      asset_data.size());
  if (ret != WALLY_OK) {
    warn(CFD_LOG_SOURCE, "wally_asset_final_vbf NG[{}].", ret);
    throw CfdException(
        kCfdIllegalStateError, "asset value blind factor error.");
  }
  output_vbfs.push_back(ByteData(asset_data));

  uint32_t count = 0;
  std::vector<uint8_t> commitment(ASSET_COMMITMENT_LEN);
  std::vector<uint8_t> range_proof(ASSET_RANGEPROOF_MAX_LEN);
  for (const size_t txout_index : blind_txout_indexes) {
    const auto &output = vout_[txout_index];
    Amount amount = output.GetConfidentialValue().GetAmount();
    uint64_t value = static_cast<uint64_t>(amount.GetSatoshiValue());
    ConfidentialAssetId output_asset_id(output.GetAsset());
    const std::vector<uint8_t> &abf = output_abfs[count].GetBytes();

    Privkey key = Privkey::GenerageRandomKey();
    ByteData gen = GetRangeProof(
        value, &input_confidential_keys[txout_index], key, output_asset_id,
        abf, output_vbfs[count].GetBytes(), output.GetLockingScript(),
        minimum_range_value, exponent, minimum_bits, &commitment,
        &range_proof);
    const std::vector<uint8_t> &generator = gen.GetBytes();

    size_t size = 0;
    ret = wally_asset_surjectionproof_size(
        input_asset_ids.size() / kAssetSize, &size);
    if (ret != WALLY_OK) {
      warn(
          CFD_LOG_SOURCE, "wally_asset_surjectionproof_size NG[{}] index={}",
          ret, txout_index);
      throw CfdException(
          kCfdIllegalStateError, "calc asset surjectionproof size error.");
    }
    std::vector<uint8_t> surjection_proof(size);

    std::vector<uint8_t> bytes =
        RandomNumberUtil::GetRandomBytes(kBlindFactorSize);
    const std::vector<uint8_t> &asset_bytes =
        output_asset_id.GetUnblindedData().GetBytes();
    ret = wally_asset_surjectionproof(
        asset_bytes.data(), asset_bytes.size(), abf.data(), abf.size(),
        generator.data(), generator.size(), bytes.data(), bytes.size(),
        input_asset_ids.data(), input_asset_ids.size(), input_abfs.data(),
        input_abfs.size(), input_generators.data(), input_generators.size(),
        surjection_proof.data(), surjection_proof.size(), &size);
    if (ret != WALLY_OK) {
      warn(
          CFD_LOG_SOURCE, "wally_asset_surjectionproof NG[{}] index={}", ret,
          txout_index);
      throw CfdException(
          kCfdIllegalStateError, "calc asset surjectionproof error.");
    }
    surjection_proof.resize(size);

    SetTxOutCommitment(
        static_cast<uint32_t>(txout_index),
        ConfidentialAssetId(ByteData(generator)),
        ConfidentialValue(ByteData(commitment)),
        ConfidentialNonce(key.GeneratePubkey().GetData()),
        ByteData(surjection_proof), ByteData(range_proof));
    ++count;
  }
}

void ConfidentialTransaction::BlindTxOut(
    const std::vector<BlindParameter> &txin_info_list,
    const std::vector<Pubkey> &txout_confidential_keys,
    int64_t minimum_range_value, int exponent, int minimum_bits) {
  BlindTransaction(
      txin_info_list, std::vector<IssuanceBlindingKeyPair>(),
      txout_confidential_keys, minimum_range_value, exponent, minimum_bits);
}

ByteData ConfidentialTransaction::GetRangeProof(
    const uint64_t value, const Pubkey *pubkey, const Privkey &privkey,
    const ConfidentialAssetId &asset, const std::vector<uint8_t> &abf,
    const std::vector<uint8_t> &vbf, const Script &script,
    int64_t minimum_range_value, int exponent, int minimum_bits,
    std::vector<uint8_t> *commitment, std::vector<uint8_t> *range_proof) {
  std::vector<uint8_t> generator(ASSET_GENERATOR_LEN);
  const std::vector<uint8_t> &asset_bytes =
      asset.GetUnblindedData().GetBytes();
  int ret = wally_asset_generator_from_bytes(
      asset_bytes.data(), asset_bytes.size(), abf.data(), abf.size(),
      generator.data(), generator.size());
  if (ret != WALLY_OK) {
    warn(CFD_LOG_SOURCE, "wally_asset_generator_from_bytes NG[{}].", ret);
    throw CfdException(kCfdIllegalStateError, "output asset generator error.");
  }

  commitment->resize(ASSET_COMMITMENT_LEN);
  ret = wally_asset_value_commitment(
      value, vbf.data(), vbf.size(), generator.data(), generator.size(),
      commitment->data(), commitment->size());
  if (ret != WALLY_OK) {
    warn(CFD_LOG_SOURCE, "wally_asset_value_commitment NG[{}].", ret);
    throw CfdException(kCfdIllegalStateError, "calc asset commitment error.");
  }
  // info(
  //    CFD_LOG_SOURCE, "generator=[{}] commitment=[{}]",
  //    ByteData(generator).GetHex(), ByteData(commitment).GetHex());

  range_proof->resize(ASSET_RANGEPROOF_MAX_LEN);
  size_t size = 0;
  const std::vector<uint8_t> &privkey_byte = privkey.GetData().GetBytes();
  const std::vector<uint8_t> &script_byte = script.GetData().GetBytes();
  const std::vector<ScriptElement> &script_item = script.GetElementList();
  int64_t min_range_value = minimum_range_value;
  if (script_item.empty() ||
      (script_item[0].GetOpCode() == ScriptOperator::OP_RETURN) ||
      (script_byte.size() > Script::kMaxScriptSize)) {
    min_range_value = 0;
  }

  if (pubkey == nullptr) {
    ret = wally_asset_rangeproof_with_nonce(
        value, privkey_byte.data(), privkey_byte.size(), asset_bytes.data(),
        asset_bytes.size(), abf.data(), abf.size(), vbf.data(), vbf.size(),
        commitment->data(), commitment->size(), script_byte.data(),
        script_byte.size(), generator.data(), generator.size(),
        static_cast<uint64_t>(min_range_value), exponent, minimum_bits,
        range_proof->data(), range_proof->size(), &size);
  } else {
    const std::vector<uint8_t> &pubkey_byte = pubkey->GetData().GetBytes();
    ret = wally_asset_rangeproof(
        value, pubkey_byte.data(), pubkey_byte.size(), privkey_byte.data(),
        privkey_byte.size(), asset_bytes.data(), asset_bytes.size(),
        abf.data(), abf.size(), vbf.data(), vbf.size(), commitment->data(),
        commitment->size(), script_byte.data(), script_byte.size(),
        generator.data(), generator.size(),
        static_cast<uint64_t>(min_range_value), exponent, minimum_bits,
        range_proof->data(), range_proof->size(), &size);
  }
  if (ret != WALLY_OK) {
    warn(CFD_LOG_SOURCE, "wally_asset_rangeproof NG[{}].", ret);
    throw CfdException(kCfdIllegalStateError, "calc asset rangeproof error.");
  }
  range_proof->resize(size);
  return ByteData(generator);
}

std::vector<UnblindParameter> ConfidentialTransaction::UnblindTxIn(
    uint32_t tx_in_index, const Privkey &blinding_key,
    const Privkey token_blinding_key) {
  CheckTxInIndex(tx_in_index, __LINE__, __FUNCTION__);

  ConfidentialTxIn tx_in(vin_[tx_in_index]);
  if (((!tx_in.GetIssuanceAmount().HasBlinding()) &&
       (!tx_in.GetInflationKeys().HasBlinding())) ||
      ((tx_in.GetIssuanceAmountRangeproof().GetDataSize() == 0) &&
       (tx_in.GetInflationKeysRangeproof().GetDataSize() == 0))) {
    warn(
        CFD_LOG_SOURCE,
        "Failed to unblind TxIn. Target TxIn already unblinded.: "
        "tx_in_index=[{}]",
        tx_in_index);
    throw CfdException(
        kCfdIllegalStateError,
        "Failed to unblind TxIn. Target TxIn already unblinded.");
  }

  IssuanceParameter issue = CalculateIssuanceValue(
      tx_in.GetTxid(), tx_in.GetVout(), true, tx_in.GetAssetEntropy(),
      tx_in.GetBlindingNonce());

  ByteData amount_rangeproof = tx_in.GetIssuanceAmountRangeproof();
  ByteData token_rangeproof = tx_in.GetInflationKeysRangeproof();

  UnblindParameter asset_unblind;
  UnblindParameter token_unblind;

  if (tx_in.GetIssuanceAmount().HasBlinding()) {
    asset_unblind = CalculateUnblindIssueData(
        blinding_key, amount_rangeproof, tx_in.GetIssuanceAmount(), Script(),
        issue.asset);
    amount_rangeproof = ByteData();
  }

  if (tx_in.GetInflationKeysRangeproof().GetDataSize() != 0) {
    if (tx_in.GetInflationKeys().HasBlinding()) {
      token_unblind = CalculateUnblindIssueData(
          (token_blinding_key.IsInvalid()) ? blinding_key : token_blinding_key,
          token_rangeproof, tx_in.GetInflationKeys(), Script(), issue.token);
      token_rangeproof = ByteData();
    }
  }

  // clear and set unblind value to txin
  SetIssuance(
      tx_in_index, tx_in.GetBlindingNonce(), tx_in.GetAssetEntropy(),
      asset_unblind.value, token_unblind.value, amount_rangeproof,
      token_rangeproof);
  std::vector<UnblindParameter> result;
  result.push_back(asset_unblind);
  result.push_back(token_unblind);

  return result;
}

UnblindParameter ConfidentialTransaction::UnblindTxOut(
    uint32_t tx_out_index, const Privkey &blinding_key) {
  CheckTxOutIndex(tx_out_index, __LINE__, __FUNCTION__);

  ConfidentialTxOut tx_out(vout_[tx_out_index]);
  if (!tx_out.GetAsset().HasBlinding() || !tx_out.GetNonce().HasBlinding() ||
      !tx_out.GetConfidentialValue().HasBlinding() ||
      (tx_out.GetRangeProof().GetDataSize() == 0) ||
      (tx_out.GetSurjectionProof().GetDataSize() == 0)) {
    warn(
        CFD_LOG_SOURCE,
        "Failed to unblind TxOut. Target TxOut already unblinded.: "
        "tx_out_index=[{}]",
        tx_out_index);
    throw CfdException(
        kCfdIllegalStateError,
        "Failed to unblind TxOut. Target TxOut already unblinded.");
  }

  UnblindParameter result = CalculateUnblindData(
      tx_out.GetNonce(), blinding_key, tx_out.GetRangeProof(),
      tx_out.GetConfidentialValue(), tx_out.GetLockingScript(),
      tx_out.GetAsset());

  // clear and set unblind value to txout
  SetTxOutCommitment(
      tx_out_index, result.asset, result.value, ConfidentialNonce(),
      ByteData(), ByteData());

  return result;
}

std::vector<UnblindParameter> ConfidentialTransaction::UnblindTxOut(
    const std::vector<Privkey> &blinding_keys) {
  // validate input vector size
  if (vout_.size() != blinding_keys.size()) {
    warn(
        CFD_LOG_SOURCE,
        "Unmatch size blinding_keys and txouts.:"
        " txout num=[{}], blinding key num=[{}]",
        vout_.size(), blinding_keys.size());
    throw CfdException(
        kCfdIllegalArgumentError, "Unmatch size blinding_keys and txouts.");
  }

  std::vector<UnblindParameter> results;
  for (uint32_t index = 0; index < vout_.size(); index++) {
    // skip if vout is txout for fee
    if (vout_[index].GetLockingScript().IsEmpty()) {
      // fall-through
    } else if (blinding_keys[index].IsInvalid()) {
      // fall-through
    } else {
      results.push_back(UnblindTxOut(index, blinding_keys[index]));
    }
  }

  return results;
}

UnblindParameter ConfidentialTransaction::CalculateUnblindData(
    const ConfidentialNonce &nonce, const Privkey &blinding_key,
    const ByteData &rangeproof, const ConfidentialValue &value_commitment,
    const Script &extra, const ConfidentialAssetId &asset) {
  const std::vector<uint8_t> nonce_bytes = nonce.GetData().GetBytes();
  const std::vector<uint8_t> blinding_key_bytes =
      blinding_key.GetData().GetBytes();
  const std::vector<uint8_t> rangeproof_bytes = rangeproof.GetBytes();
  const std::vector<uint8_t> commitment_bytes =
      value_commitment.GetData().GetBytes();
  const std::vector<uint8_t> extra_bytes = extra.GetData().GetBytes();
  const std::vector<uint8_t> entropy_bytes = asset.GetData().GetBytes();
  std::vector<uint8_t> abf_out(kBlindFactorSize);
  std::vector<uint8_t> vbf_out(kBlindFactorSize);
  std::vector<uint8_t> asset_out(kAssetSize);
  uint64_t value_out = 0;
  int ret = wally_asset_unblind(
      nonce_bytes.data(), nonce_bytes.size(), blinding_key_bytes.data(),
      blinding_key_bytes.size(), rangeproof_bytes.data(),
      rangeproof_bytes.size(), commitment_bytes.data(),
      commitment_bytes.size(), extra_bytes.data(), extra_bytes.size(),
      entropy_bytes.data(), entropy_bytes.size(), asset_out.data(),
      asset_out.size(), abf_out.data(), abf_out.size(), vbf_out.data(),
      vbf_out.size(), &value_out);
  if (ret != WALLY_OK) {
    warn(CFD_LOG_SOURCE, "wally_asset_unblind NG[{}].", ret);
    throw CfdException(
        kCfdIllegalStateError, "unblind confidential data error.");
  }

  UnblindParameter result;
  result.asset = ConfidentialAssetId(asset_out);
  result.abf = BlindFactor(ByteData256(abf_out));
  result.vbf = BlindFactor(ByteData256(vbf_out));
  result.value = ConfidentialValue(Amount::CreateBySatoshiAmount(value_out));

  return result;
}

UnblindParameter ConfidentialTransaction::CalculateUnblindIssueData(
    const Privkey &blinding_key, const ByteData &rangeproof,
    const ConfidentialValue &value_commitment, const Script &extra,
    const ConfidentialAssetId &asset) {
  int ret;
  const std::vector<uint8_t> nonce_bytes = blinding_key.GetData().GetBytes();
  const std::vector<uint8_t> rangeproof_bytes = rangeproof.GetBytes();
  const std::vector<uint8_t> commitment_bytes =
      value_commitment.GetData().GetBytes();
  std::vector<uint8_t> extra_bytes;
  if (!extra.IsEmpty()) {
    extra_bytes = extra.GetData().GetBytes();
  }

  std::vector<uint8_t> empty_factor(kBlindFactorSize);
  memset(empty_factor.data(), 0, empty_factor.size());
  const std::vector<uint8_t> asset_bytes = asset.GetUnblindedData().GetBytes();
  std::vector<uint8_t> generator(ASSET_GENERATOR_LEN);
  ret = wally_asset_generator_from_bytes(
      asset_bytes.data(), asset_bytes.size(), empty_factor.data(),
      empty_factor.size(), generator.data(), generator.size());
  if (ret != WALLY_OK) {
    warn(CFD_LOG_SOURCE, "wally_asset_generator_from_bytes NG[{}].", ret);
    throw CfdException(kCfdIllegalStateError, "asset generator error.");
  }

  std::vector<uint8_t> abf_out(kBlindFactorSize);
  std::vector<uint8_t> vbf_out(kBlindFactorSize);
  std::vector<uint8_t> asset_out(kAssetSize);
  uint64_t value_out = 0;
  ret = wally_asset_unblind_with_nonce(
      nonce_bytes.data(), nonce_bytes.size(), rangeproof_bytes.data(),
      rangeproof_bytes.size(), commitment_bytes.data(),
      commitment_bytes.size(), extra_bytes.data(), extra_bytes.size(),
      generator.data(), generator.size(), asset_out.data(), asset_out.size(),
      abf_out.data(), abf_out.size(), vbf_out.data(), vbf_out.size(),
      &value_out);
  if (ret != WALLY_OK) {
    warn(CFD_LOG_SOURCE, "wally_asset_unblind_with_nonce NG[{}].", ret);
    throw CfdException(
        kCfdIllegalStateError, "unblind confidential data error.");
  }

  UnblindParameter result;
  result.asset = ConfidentialAssetId(asset_out);
  result.abf = BlindFactor(ByteData256(abf_out));
  result.vbf = BlindFactor(ByteData256(vbf_out));
  result.value = ConfidentialValue(Amount::CreateBySatoshiAmount(value_out));
  return result;
}

Privkey ConfidentialTransaction::GetIssuanceBlindingKey(
    const Privkey &master_blinding_key, const Txid &txid, uint32_t vout) {
  // script: OP_RETURN <txid> <vout>
  ScriptBuilder builder;
  builder.AppendOperator(ScriptOperator::OP_RETURN);
  builder.AppendData(txid.GetData());
  int64_t vout64 = vout;
  builder.AppendData(vout64);
  Script script = builder.Build();

  ByteData256 data = CryptoUtil::HmacSha256(
      master_blinding_key.GetData().GetBytes(), script.GetData());
  return Privkey(data);
}

ByteData256 ConfidentialTransaction::GetElementsSignatureHash(
    uint32_t txin_index, const ByteData &script_data, SigHashType sighash_type,
    Amount txin_value, bool is_witness) {
  // Change Amount to ConfidentialValue
  std::vector<uint8_t> value(WALLY_TX_ASSET_CT_VALUE_UNBLIND_LEN);
  int ret = wally_tx_confidential_value_from_satoshi(
      txin_value.GetSatoshiValue(), value.data(), value.size());
  if (ret != WALLY_OK) {
    warn(
        CFD_LOG_SOURCE, "wally_tx_confidential_value_from_satoshi NG[{}] ",
        ret);
    throw CfdException(
        kCfdIllegalArgumentError, "satoshi to confidential value error.");
  }

  return GetElementsSignatureHash(
      txin_index, script_data, sighash_type, ByteData(value), is_witness);
}

ByteData256 ConfidentialTransaction::GetElementsSignatureHash(
    uint32_t txin_index, const ByteData &script_data, SigHashType sighash_type,
    const ByteData &value, bool is_witness) {
  std::vector<uint8_t> buffer(SHA256_LEN);
  const std::vector<uint8_t> &bytes = script_data.GetBytes();
  struct wally_tx *tx_pointer = NULL;
  int ret = WALLY_OK;

  // Change AbstractTransaction to wally_tx
  const std::vector<uint8_t> &tx_bytedata = GetData(HasWitness()).GetBytes();
  ret = wally_tx_from_bytes(
      tx_bytedata.data(), tx_bytedata.size(), GetWallyFlag(), &tx_pointer);
  if (ret != WALLY_OK || tx_pointer == NULL) {
    warn(CFD_LOG_SOURCE, "wally_tx_from_bytes NG[{}] ", ret);
    throw CfdException(kCfdIllegalArgumentError, "transaction data invalid.");
  }

  // Calculate signature hash
  try {
    uint32_t tx_flag = 0;
    if (is_witness) {
      tx_flag = GetWallyFlag() & WALLY_TX_FLAG_USE_WITNESS;
    }
    ret = wally_tx_get_elements_signature_hash(
        tx_pointer, txin_index, bytes.data(), bytes.size(),
        value.GetBytes().data(), value.GetBytes().size(),
        sighash_type.GetSigHashFlag(), tx_flag, buffer.data(), buffer.size());
    wally_tx_free(tx_pointer);
  } catch (...) {
    wally_tx_free(tx_pointer);
    warn(
        CFD_LOG_SOURCE, "wally_tx_get_elements_signature_hash exception[{}] ",
        ret);
    throw CfdException(
        kCfdIllegalArgumentError, "SignatureHash generate error.");
  }

  if (ret != WALLY_OK) {
    warn(CFD_LOG_SOURCE, "wally_tx_get_elements_signature_hash NG[{}] ", ret);
    throw CfdException(
        kCfdIllegalArgumentError, "SignatureHash generate error.");
  }
  return ByteData256(buffer);
}

void ConfidentialTransaction::RandomSortTxOut() {
  const std::vector<ConfidentialTxOutReference> &txout_list = GetTxOutList();
  // blind check
  for (size_t index = 0; index < txout_list.size(); ++index) {
    const ConfidentialValue &value = txout_list[index].GetConfidentialValue();
    if (value.HasBlinding()) {
      warn(CFD_LOG_SOURCE, "already blinded tx");
      throw CfdException(kCfdIllegalArgumentError, "already blinded tx");
    }
  }
  for (size_t index = txout_list.size(); index > 0; --index) {
    RemoveTxOut(static_cast<uint32_t>(index - 1));
  }

  std::vector<uint32_t> indexes = RandomNumberUtil::GetRandomIndexes(
      static_cast<uint32_t>(txout_list.size()));
  for (size_t index = 0; index < indexes.size(); ++index) {
    const ConfidentialTxOutReference &txout = txout_list[indexes[index]];
    AddTxOut(
        txout.GetConfidentialValue().GetAmount(), txout.GetAsset(),
        txout.GetLockingScript(), txout.GetNonce(), txout.GetSurjectionProof(),
        txout.GetRangeProof());
  }
}

PegoutKeyData ConfidentialTransaction::GetPegoutPubkeyData(
    const Pubkey &online_pubkey, const Privkey &master_online_key,
    const std::string &bitcoin_descriptor, uint32_t bip32_counter,
    const ByteData &whitelist, NetType net_type, const ByteData &pubkey_prefix,
    NetType elements_net_type, Address *descriptor_derive_address) {
  static constexpr uint32_t kPegoutBip32CountMaximum = 1000000000;
  static constexpr uint32_t kWhitelistCountMaximum = 256;
  static constexpr uint32_t kPubkeySize = Pubkey::kCompressedPubkeySize;
  static constexpr uint32_t kWhitelistSingleSize = kPubkeySize * 2;
  PegoutKeyData result;
  std::vector<ByteData> offline_keys;
  std::vector<ByteData> online_keys;
  std::vector<uint8_t> whitelist_bytes = whitelist.GetBytes();
  uint32_t whitelist_size = static_cast<uint32_t>(whitelist_bytes.size());

<<<<<<< HEAD
=======
  // TODO(k-matsuzawa): Function division study
>>>>>>> 3ec52264
  if ((whitelist_size == 0) ||
      ((whitelist_size % kWhitelistSingleSize) != 0)) {
    throw CfdException(kCfdIllegalArgumentError, "whitelist length error.");
  }
  // parameter check
  if (bip32_counter > kPegoutBip32CountMaximum) {
    throw CfdException(kCfdIllegalArgumentError, "bip32_counter over error.");
  }
  if ((!online_pubkey.IsValid()) || master_online_key.IsInvalid() ||
      (!master_online_key.GeneratePubkey().Equals(online_pubkey))) {
    throw CfdException(kCfdIllegalArgumentError, "Illegal online key error.");
  }

  // CreatePAKListFromExtensionSpace
  decltype(whitelist_bytes)::const_iterator ite = whitelist_bytes.begin();
  uint32_t whitelist_count = whitelist_size / kWhitelistSingleSize;
  if (whitelist_count > kWhitelistCountMaximum) {
    throw CfdException(
        kCfdIllegalArgumentError, "Illegal whitelist maximum error.");
  }

  try {
    for (uint32_t index = 0; index < whitelist_count; ++index) {
      uint32_t offline_key_start = index * kWhitelistSingleSize;
      uint32_t offline_key_end = offline_key_start + kPubkeySize;
      uint32_t online_key_start = offline_key_start + kPubkeySize;
      uint32_t online_key_end = (index + 1) * kWhitelistSingleSize;
      Pubkey offline_key(std::vector<uint8_t>(
          ite + offline_key_start, ite + offline_key_end));
      offline_keys.push_back(offline_key.GetData());
      Pubkey online_key(
          std::vector<uint8_t>(ite + online_key_start, ite + online_key_end));
      online_keys.push_back(online_key.GetData());
    }
  } catch (const CfdException &except) {
    throw CfdException(
        kCfdIllegalArgumentError,
        "Illegal whitelist key. (" + std::string(except.what()) + ")");
  }

<<<<<<< HEAD
=======
  static auto split_function =
      [](const std::string &text,
         const char separator) -> std::vector<std::string> {
    std::vector<std::string> list;
    std::vector<char> text_array;
    const char *p_data = text.data();
    for (size_t offset = 0; offset < text.size(); ++offset) {
      if (p_data[offset] == separator) {
        text_array.push_back('\0');
        list.push_back(std::string(text_array.data()));
        text_array.clear();
      } else {
        text_array.push_back(p_data[offset]);
      }
    }
    if (!text_array.empty()) {
      text_array.push_back('\0');
      list.push_back(std::string(text_array.data()));
    }
    // In the actual BIP32 analysis, it is necessary to confirm the strong key,
    // but it is excluded because it is not used in pegout.
    return list;
  };

>>>>>>> 3ec52264
  ByteData prefix = pubkey_prefix;
  if ((net_type == NetType::kTestnet) || ((net_type == NetType::kRegtest))) {
    prefix = ByteData("043587cf");
  } else if (net_type == NetType::kMainnet) {
    prefix = ByteData("0488b21e");
  } else if (prefix.GetDataSize() != 4) {
    throw CfdException(
        kCfdIllegalArgumentError, "Illegal prefix and nettype.");
  }

  // check descriptor
<<<<<<< HEAD
  ExtPubkey xpub;
  ExtPubkey child_xpub = GenerateExtPubkeyFromDescriptor(
      bitcoin_descriptor, bip32_counter, prefix, net_type, elements_net_type,
      &xpub, descriptor_derive_address);
=======
  ExtPubkey xpub = GenerateExtPubkeyFromDescriptor(bitcoin_descriptor, prefix);

  std::string desc_str = bitcoin_descriptor;
  // TODO(k-matsuzawa): omit it, but a strict check is actually required.
>>>>>>> 3ec52264
  // FlatSigningProvider provider;
  // const auto descriptor = Parse(desc_str, provider);
  // if (!descriptor) desc_str = "pkh(" + xpub.GetBase58String() + "/0/*)";

  // check whitelist
  uint32_t whitelist_index = 0;
  bool is_find = false;
  const ByteData &online_pubkey_bytes = online_pubkey.GetData();
  for (uint32_t index = 0; index < online_keys.size(); ++index) {
    if (online_pubkey_bytes.Equals(online_keys[index])) {
      whitelist_index = index;
      is_find = true;
      break;
    }
  }
  if (!is_find) {
    warn(CFD_LOG_SOURCE, "online_pubkey not exists.");
    throw CfdException(kCfdIllegalArgumentError, "online_pubkey not exists.");
  }

  Pubkey offline_pubkey = xpub.GetPubkey();
  ByteData offline_pubkey_negate =
      WallyUtil::NegatePubkey(offline_pubkey.GetData());
  if (!offline_keys[whitelist_index].Equals(offline_pubkey_negate)) {
    warn(CFD_LOG_SOURCE, "offline_pubkey not exists.");
    throw CfdException(kCfdIllegalArgumentError, "offline_pubkey not exists.");
  }

  // calc tweak
  ByteData256 tweak_sum = child_xpub.GetPubTweakSum();
  ByteData btcpubkeybytes =
      WallyUtil::AddTweakPubkey(offline_pubkey.GetData(), tweak_sum);

  ByteData whitelist_proof = WallyUtil::SignWhitelist(
      btcpubkeybytes, ByteData256(master_online_key.GetData().GetBytes()),
      tweak_sum, online_keys, offline_keys, whitelist_index);

  result.btc_pubkey_bytes = Pubkey(btcpubkeybytes);
  result.whitelist_proof = whitelist_proof;
  return result;
}

ExtPubkey ConfidentialTransaction::GenerateExtPubkeyFromDescriptor(
    const std::string &bitcoin_descriptor, uint32_t bip32_counter,
    const ByteData &prefix, NetType net_type, NetType elements_net_type,
    ExtPubkey *base_ext_pubkey, Address *descriptor_derive_address) {
  bool is_liquidv1 = false;
  switch (elements_net_type) {
    case NetType::kMainnet:
    case NetType::kTestnet:
    case NetType::kRegtest:
      throw CfdException(
          kCfdIllegalArgumentError, "Illegal elements network type error.");
    case NetType::kLiquidV1:
      is_liquidv1 = true;
      break;
    case NetType::kElementsRegtest:
    case NetType::kCustomChain:
    default:
      break;
  }

  ExtPubkey child_xpub;
  ExtPubkey xpub;
  std::string desc_str = bitcoin_descriptor;
  try {
<<<<<<< HEAD
    // check extkey (not output descriptor)
=======
    // specified key check (just base58check string)
>>>>>>> 3ec52264
    ExtPubkey check_key(bitcoin_descriptor);
    if (check_key.GetVersionData().Equals(prefix)) {
      desc_str = "pkh(" + bitcoin_descriptor + ")";  // create pkh descriptor
    }
  } catch (const CfdException &except) {
    info(
        CFD_LOG_SOURCE, "bitcoin_descriptor check fail. go on next check.({})",
        except.what());
    // other descriptor
  }

  std::vector<std::string> arg_list_base;
  arg_list_base.push_back(std::string(kArgumentBaseExtkey));
  std::vector<std::string> arg_list;
  arg_list.push_back(std::to_string(bip32_counter));
  Descriptor desc = Descriptor::Parse(desc_str);
  DescriptorScriptReference script_ref = desc.GetReference(&arg_list_base);
  switch (script_ref.GetAddressType()) {
    case AddressType::kP2pkhAddress:
      break;
    case AddressType::kP2wpkhAddress:
    case AddressType::kP2shP2wpkhAddress:
      if (is_liquidv1) {
        warn(
            CFD_LOG_SOURCE, "liquidv1 not supported address type[{}].",
            script_ref.GetAddressType());
        throw CfdException(
            kCfdIllegalArgumentError,
            "bitcoin_descriptor is not of any type supported: pkh(<xpub>)");
      }
      break;
    default:
      warn(CFD_LOG_SOURCE, "bitcoin_descriptor invalid type.");
      throw CfdException(
          kCfdIllegalArgumentError,
          "bitcoin_descriptor is not of any type supported: pkh(<xpub>), "
          "sh(wpkh(<xpub>)), wpkh(<xpub>), or <xpub>.");
  }

  if (script_ref.GetAddressType() == AddressType::kP2shP2wpkhAddress) {
    script_ref = script_ref.GetChild();
  }
  DescriptorKeyReference key_ref = script_ref.GetKeyList()[0];
  if (!key_ref.HasExtPubkey()) {
    warn(CFD_LOG_SOURCE, "bitcoin_descriptor invalid extkey format.");
    throw CfdException(
        kCfdIllegalArgumentError, "BitcoinDescriptor invalid extkey format.");
  }
  *base_ext_pubkey = key_ref.GetExtPubkey();
  if (!base_ext_pubkey->GetVersionData().Equals(prefix)) {
    warn(
        CFD_LOG_SOURCE, "bitcoin_descriptor illegal prefix[{}].",
        xpub.GetVersionData().GetHex());
    throw CfdException(
        kCfdIllegalArgumentError, "bitcoin_descriptor illegal prefix.");
  }

  // collect derive key
  DescriptorScriptReference derive_script;
  derive_script = desc.GetReference(&arg_list);
  script_ref = derive_script;
  if (script_ref.GetAddressType() == AddressType::kP2shP2wpkhAddress) {
    script_ref = script_ref.GetChild();
  }
  key_ref = script_ref.GetKeyList()[0];
  child_xpub = key_ref.GetExtPubkey();

  // If it is the same as base, add a default path.
  if (child_xpub.ToString() == base_ext_pubkey->ToString()) {
    std::string xpub_str = base_ext_pubkey->ToString() + "/0/*";
    if (script_ref.GetAddressType() == AddressType::kP2shP2wpkhAddress) {
      xpub_str = "sh(wpkh(" + xpub_str + "))";
    } else if (script_ref.GetAddressType() == AddressType::kP2wpkhAddress) {
      xpub_str = "wpkh(" + xpub_str + ")";
    } else {
      xpub_str = "pkh(" + xpub_str + ")";
    }
    desc = Descriptor::Parse(desc_str);
    derive_script = desc.GetReference(&arg_list);
    script_ref = derive_script;
    if (script_ref.GetAddressType() == AddressType::kP2shP2wpkhAddress) {
      script_ref = script_ref.GetChild();
    }
    key_ref = script_ref.GetKeyList()[0];
    child_xpub = key_ref.GetExtPubkey();
  }

  if (descriptor_derive_address != nullptr) {
    *descriptor_derive_address = derive_script.GenerateAddress(net_type);
  }
  return child_xpub;
}

ByteData256 ConfidentialTransaction::GetWitnessOnlyHash() const {
  std::vector<ByteData256> leaves;
  leaves.reserve(std::max(vin_.size(), vout_.size()));
  for (const auto &vin : vin_) {
    leaves.push_back(vin.GetWitnessHash());
  }
  ByteData256 hash_in = CryptoUtil::ComputeFastMerkleRoot(leaves);
  leaves.clear();

  for (const auto &vout : vout_) {
    leaves.push_back(vout.GetWitnessHash());
  }
  ByteData256 hash_out = CryptoUtil::ComputeFastMerkleRoot(leaves);
  leaves.clear();

  leaves.push_back(hash_in);
  leaves.push_back(hash_out);
  return CryptoUtil::ComputeFastMerkleRoot(leaves);
}

ByteData ConfidentialTransaction::ConvertToByteData(
    const uint8_t *data, size_t size) {
  std::vector<uint8_t> buffer(size);
  if ((data != nullptr) && (size != 0)) {
    memcpy(buffer.data(), data, size);
  }
  return ByteData(buffer);
}

bool ConfidentialTransaction::HasWitness() const {
  size_t is_witness = 0;
  int ret = wally_tx_get_witness_count(
      static_cast<struct wally_tx *>(wally_tx_pointer_), &is_witness);
  if (ret == WALLY_OK) {
    return (is_witness != 0);
  }
  return false;
}

uint8_t *ConfidentialTransaction::CopyConfidentialCommitment(
    const void *buffer, size_t buffer_size, size_t explicit_size,
    uint8_t *address) {
  uint8_t *result = address;
  const uint8_t *buffer_addr = static_cast<const uint8_t *>(buffer);
  if ((!buffer_addr) || (buffer_size == 0) || (buffer_addr[0] == 0)) {
    *result = 0;  // version is 0
    ++result;
  } else {
    size_t max_size = kConfidentialDataSize;
    if (buffer_addr[0] == kConfidentialVersion_1) {
      max_size = explicit_size;
    }
    size_t copy_size = max_size;
    if (buffer_size <= copy_size) {
      copy_size = buffer_size;
    }
    // explicit value
    // confidential value
    uint8_t ct_buffer[kConfidentialDataSize];
    memset(ct_buffer, 0, sizeof(ct_buffer));
    memcpy(ct_buffer, buffer_addr, copy_size);
    memcpy(address, ct_buffer, max_size);
    result += max_size;
  }
  return result;
}

void ConfidentialTransaction::SetElementsTxState() {
  struct wally_tx *tx_pointer =
      static_cast<struct wally_tx *>(wally_tx_pointer_);
  if (tx_pointer != nullptr) {
    size_t is_coinbase = 0;
    // coinbase priority when coinbase is set
    int ret = wally_tx_is_coinbase(tx_pointer, &is_coinbase);
    if ((ret == WALLY_OK) && (is_coinbase == 0)) {
      for (uint32_t i = 0; i < tx_pointer->num_inputs; ++i) {
        struct wally_tx_input *input = tx_pointer->inputs + i;
        // pegin_witness
        if ((input->pegin_witness != nullptr) &&
            (input->pegin_witness->num_items != 0)) {
          input->features |= kTxInFeaturePegin;
        } else {
          input->features &= ~kTxInFeaturePegin;
        }

        // issuance
        if (((input->issuance_amount != nullptr) &&
             (input->issuance_amount_len != 0)) ||
            ((input->inflation_keys != nullptr) &&
             (input->inflation_keys_len != 0))) {
          input->features |= kTxInFeatureIssuance;
        } else {
          input->features &= ~kTxInFeatureIssuance;
        }
      }
    }
  }
}

ByteData ConfidentialTransaction::GetData(bool has_witness) const {
  struct wally_tx *tx_pointer =
      static_cast<struct wally_tx *>(wally_tx_pointer_);
  size_t size = 0;
  uint32_t flag = 0;
  if (has_witness) {
    flag = WALLY_TX_FLAG_USE_WITNESS;
  }

  int ret = wally_tx_get_length(tx_pointer, flag, &size);
  if (ret != WALLY_OK) {
    warn(
        CFD_LOG_SOURCE, "wally_tx_get_length NG[{}]. wit[{}]", ret,
        has_witness);
    throw CfdException(kCfdIllegalStateError, "tx length calc error.");
  }
  // info(CFD_LOG_SOURCE, "wally_tx_get_length size[{}]", size);
  if (size < kElementsTransactionMinimumSize) {
    ret = WALLY_EINVAL;
    warn(CFD_LOG_SOURCE, "tx size low.[{}]", size);
  }
  std::vector<uint8_t> buffer(size);
  if (ret != WALLY_EINVAL) {
    size_t txsize = size;
    // flag |= WALLY_TX_FLAG_USE_ELEMENTS;
    ret = wally_tx_to_bytes(
        tx_pointer, flag, buffer.data(), buffer.size(), &txsize);
  }
  if (ret == WALLY_EINVAL) {
    /* About conversion with object.
     * In libwally, txin / txout does not allow empty data.
     * Therefore, if txin / txout is empty, object to byte is an error.
     * Therefore, it performs its own processing under certain circumstances.
     */
    if ((tx_pointer->num_inputs == 0) || (tx_pointer->num_outputs == 0)) {
      info(CFD_LOG_SOURCE, "wally_tx_get_length size[{}]", size);
      bool has_txin_witness = false;
      bool has_txin_rangeproof = false;
      bool has_txout_witness = false;
      bool is_witness = false;
      // Necessary size calculation because wally_tx_get_length may be
      // an invalid value (reserved more)
      size_t need_size = sizeof(struct wally_tx);
      need_size += tx_pointer->num_inputs * sizeof(struct wally_tx_input);
      need_size += tx_pointer->num_outputs * sizeof(struct wally_tx_output);
      for (uint32_t i = 0; i < tx_pointer->num_inputs; ++i) {
        const struct wally_tx_input *input = tx_pointer->inputs + i;
        need_size += sizeof(input->blinding_nonce);
        need_size += sizeof(input->entropy);
        if (input->issuance_amount) {
          need_size += input->issuance_amount_len + 10;
        }
        if (input->inflation_keys) {
          need_size += input->inflation_keys_len + 10;
        }
      }
      for (uint32_t i = 0; i < tx_pointer->num_outputs; ++i) {
        const struct wally_tx_output *output = tx_pointer->outputs + i;
        if (output->asset) need_size += output->asset_len + 10;
        if (output->value) need_size += output->value_len + 10;
        if (output->nonce) need_size += output->nonce_len + 10;
        if (output->script) need_size += output->script_len + 10;
        need_size += 10;
      }
      for (uint32_t i = 0; i < tx_pointer->num_inputs; ++i) {
        const struct wally_tx_input *input = tx_pointer->inputs + i;
        // issuance amount range proof
        if (input->issuance_amount_rangeproof) {
          need_size += input->issuance_amount_rangeproof_len + 10;
          has_txin_rangeproof = true;
        }
        // inflation keys range proof
        if (input->inflation_keys_rangeproof) {
          need_size += input->inflation_keys_rangeproof_len + 10;
          has_txin_rangeproof = true;
        }
        // witness
        size_t num_items = input->witness ? input->witness->num_items : 0;
        for (uint32_t j = 0; j < num_items; ++j) {
          const struct wally_tx_witness_item *stack;
          stack = input->witness->items + j;
          need_size += stack->witness_len + 10;
          has_txin_witness = true;
        }
        // pegin_witness
        num_items = input->pegin_witness ? input->pegin_witness->num_items : 0;
        for (uint32_t j = 0; j < num_items; ++j) {
          const struct wally_tx_witness_item *stack;
          stack = input->pegin_witness->items + j;
          need_size += stack->witness_len + 10;
          has_txin_witness = true;
        }
        need_size += 10;
      }
      for (uint32_t i = 0; i < tx_pointer->num_outputs; ++i) {
        const struct wally_tx_output *output = tx_pointer->outputs + i;
        if (output->surjectionproof) {
          need_size += output->surjectionproof_len + 10;
          has_txout_witness = true;
        }
        if (output->rangeproof) {
          need_size += output->rangeproof_len + 10;
          has_txout_witness = true;
        }
        need_size += 10;
      }
      if (need_size > buffer.size()) {
        buffer.resize(need_size);
        info(CFD_LOG_SOURCE, "buffer.resize[{}]", need_size);
      }

      uint8_t *address_pointer = buffer.data();
      memcpy(
          address_pointer, &tx_pointer->version, sizeof(tx_pointer->version));
      address_pointer += sizeof(tx_pointer->version);
      uint8_t witness_flag = 0;
      if ((tx_pointer->version & kTransactionVersionNoWitness) == 0) {
        if (has_txin_witness || has_txin_rangeproof || has_txout_witness) {
          is_witness = true;
          witness_flag = 1;
        }
      }
      *address_pointer = witness_flag;
      ++address_pointer;

      // txin
      address_pointer =
          CopyVariableInt(tx_pointer->num_inputs, address_pointer);
      for (uint32_t i = 0; i < tx_pointer->num_inputs; ++i) {
        const struct wally_tx_input *input = tx_pointer->inputs + i;
        memcpy(address_pointer, input->txhash, sizeof(input->txhash));
        address_pointer += sizeof(input->txhash);
        // Separate handling is required for pegin and issue
        memcpy(address_pointer, &input->index, sizeof(input->index));
        address_pointer += sizeof(input->index);
        address_pointer = CopyVariableBuffer(
            input->script, input->script_len, address_pointer);
        memcpy(address_pointer, &input->sequence, sizeof(input->sequence));
        address_pointer += sizeof(input->sequence);
        if (has_txin_rangeproof) {
          // blinding_nonce
          memcpy(
              address_pointer, &input->blinding_nonce,
              sizeof(input->blinding_nonce));
          address_pointer += sizeof(input->blinding_nonce);
          // entropy
          memcpy(address_pointer, &input->entropy, sizeof(input->entropy));
          address_pointer += sizeof(input->entropy);
          // issuance amount
          address_pointer = CopyConfidentialCommitment(
              input->issuance_amount, input->issuance_amount_len,
              kConfidentialValueSize, address_pointer);
          // inflation keys
          address_pointer = CopyConfidentialCommitment(
              input->inflation_keys, input->inflation_keys_len,
              kConfidentialValueSize, address_pointer);
        }
      }

      // txout
      address_pointer =
          CopyVariableInt(tx_pointer->num_outputs, address_pointer);
      for (uint32_t i = 0; i < tx_pointer->num_outputs; ++i) {
        const struct wally_tx_output *output = tx_pointer->outputs + i;
        // asset (fix size)
        address_pointer = CopyConfidentialCommitment(
            output->asset, output->asset_len, kConfidentialDataSize,
            address_pointer);
        // value (fix size)
        address_pointer = CopyConfidentialCommitment(
            output->value, output->value_len, kConfidentialValueSize,
            address_pointer);
        // nonce (fix size)
        address_pointer = CopyConfidentialCommitment(
            output->nonce, output->nonce_len, kConfidentialDataSize,
            address_pointer);
        // script
        address_pointer = CopyVariableBuffer(
            output->script, output->script_len, address_pointer);
      }

      // locktime
      memcpy(
          address_pointer, &tx_pointer->locktime,
          sizeof(tx_pointer->locktime));
      address_pointer += sizeof(tx_pointer->locktime);

      // witness
      if (is_witness) {
        for (uint32_t i = 0; i < tx_pointer->num_inputs; ++i) {
          const struct wally_tx_input *input = tx_pointer->inputs + i;
          // issuance amount range proof
          address_pointer = CopyVariableBuffer(
              input->issuance_amount_rangeproof,
              input->issuance_amount_rangeproof_len, address_pointer);
          // inflation keys range proof
          address_pointer = CopyVariableBuffer(
              input->inflation_keys_rangeproof,
              input->inflation_keys_rangeproof_len, address_pointer);
          // witness
          size_t num_items = input->witness ? input->witness->num_items : 0;
          address_pointer = CopyVariableInt(num_items, address_pointer);
          for (uint32_t j = 0; j < num_items; ++j) {
            const struct wally_tx_witness_item *stack;
            stack = input->witness->items + j;
            address_pointer = CopyVariableBuffer(
                stack->witness, stack->witness_len, address_pointer);
          }
          // pegin_witness
          num_items = 0;
          if (input->pegin_witness)
            num_items = input->pegin_witness->num_items;
          address_pointer = CopyVariableInt(num_items, address_pointer);
          for (uint32_t j = 0; j < num_items; ++j) {
            const struct wally_tx_witness_item *stack;
            stack = input->pegin_witness->items + j;
            address_pointer = CopyVariableBuffer(
                stack->witness, stack->witness_len, address_pointer);
          }
        }

        for (uint32_t i = 0; i < tx_pointer->num_outputs; ++i) {
          const struct wally_tx_output *output = tx_pointer->outputs + i;
          // surjection proof
          address_pointer = CopyVariableBuffer(
              output->surjectionproof, output->surjectionproof_len,
              address_pointer);
          // range proof
          address_pointer = CopyVariableBuffer(
              output->rangeproof, output->rangeproof_len, address_pointer);
        }
      }

      unsigned char *start_address = buffer.data();
      size = address_pointer - start_address;
      if (buffer.size() > size) {
        buffer.resize(size);
        info(CFD_LOG_SOURCE, "set buffer size[{}]", size);
      }
    } else {
      // exception
      warn(
          CFD_LOG_SOURCE, "wally_tx_to_bytes NG[{}]. in/out={}/{}", ret,
          tx_pointer->num_inputs, tx_pointer->num_outputs);
      throw CfdException(kCfdIllegalStateError, "tx hex convert error.");
    }
  } else if (ret != WALLY_OK) {
    warn(CFD_LOG_SOURCE, "wally_tx_to_bytes NG[{}].", ret);
    throw CfdException(kCfdIllegalStateError, "tx hex convert error.");
  }

  return ByteData(buffer);
}

uint32_t ConfidentialTransaction::GetWallyFlag() const {
  return WALLY_TX_FLAG_USE_WITNESS | WALLY_TX_FLAG_USE_ELEMENTS;
}

ByteData ConfidentialTransaction::GetBitcoinTransaction(
    const ByteData &bitcoin_tx_data, bool is_remove_witness) {
  const std::vector<uint8_t> &byte_data = bitcoin_tx_data.GetBytes();
  struct wally_tx *tx_pointer = NULL;
  int ret =
      wally_tx_from_bytes(byte_data.data(), byte_data.size(), 0, &tx_pointer);
  if (ret != WALLY_OK) {
    warn(CFD_LOG_SOURCE, "wally_tx_from_bytes NG[{}] ", ret);
    throw CfdException(kCfdIllegalArgumentError, "transaction data invalid.");
  }

  ByteData result;
  try {
    uint32_t flag = (is_remove_witness) ? 0 : WALLY_TX_FLAG_USE_WITNESS;
    size_t size = 0;
    size_t vsize = 0;
    ret = wally_tx_get_length(tx_pointer, flag, &size);
    if (ret != WALLY_OK) {
      warn(CFD_LOG_SOURCE, "wally_tx_get_length NG[{}].", ret);
      throw CfdException(kCfdIllegalStateError, "bitcoin tx convert error.");
    }
    if (flag != 0) {
      ret = wally_tx_get_vsize(tx_pointer, &vsize);
      if (ret != WALLY_OK) {
        warn(CFD_LOG_SOURCE, "wally_tx_get_vsize NG[{}].", ret);
        throw CfdException(kCfdIllegalStateError, "bitcoin tx convert error.");
      }
      if (size == vsize) {
        flag = 0;
      }
    }
    std::vector<uint8_t> buffer(size);
    ret = wally_tx_to_bytes(
        tx_pointer, flag, buffer.data(), buffer.size(), &size);
    if (ret != WALLY_OK) {
      warn(CFD_LOG_SOURCE, "wally_tx_to_bytes NG[{}].", ret);
      throw CfdException(kCfdIllegalStateError, "bitcoin tx convert error.");
    }
    if (buffer.size() != size) {
      buffer.resize(size);
    }
    result = ByteData(buffer);
    wally_tx_free(tx_pointer);
    tx_pointer = nullptr;
  } catch (const CfdException &cfd_except) {
    wally_tx_free(tx_pointer);
    throw cfd_except;
  } catch (...) {
    wally_tx_free(tx_pointer);
    warn(CFD_LOG_SOURCE, "unknown exception.");
    throw CfdException(kCfdIllegalStateError, "bitcoin tx convert error.");
  }
  return result;
}

void ConfidentialTransaction::CheckTxInIndex(
    uint32_t index, int line, const char *caller) const {
  if (vin_.size() <= index) {
    spdlog::source_loc location = {CFD_LOG_FILE, line, caller};
    warn(location, "vin[{}] out_of_range.", index);
    throw CfdException(kCfdOutOfRangeError, "vin out_of_range error.");
  }
}

void ConfidentialTransaction::CheckTxOutIndex(
    uint32_t index, int line, const char *caller) const {
  if (vout_.size() <= index) {
    spdlog::source_loc location = {CFD_LOG_FILE, line, caller};
    warn(location, "vout[{}] out_of_range.", index);
    throw CfdException(kCfdOutOfRangeError, "vin out_of_range error.");
  }
}

}  // namespace core
}  // namespace cfd

#endif  // CFD_DISABLE_ELEMENTS<|MERGE_RESOLUTION|>--- conflicted
+++ resolved
@@ -2407,10 +2407,6 @@
   std::vector<uint8_t> whitelist_bytes = whitelist.GetBytes();
   uint32_t whitelist_size = static_cast<uint32_t>(whitelist_bytes.size());
 
-<<<<<<< HEAD
-=======
-  // TODO(k-matsuzawa): Function division study
->>>>>>> 3ec52264
   if ((whitelist_size == 0) ||
       ((whitelist_size % kWhitelistSingleSize) != 0)) {
     throw CfdException(kCfdIllegalArgumentError, "whitelist length error.");
@@ -2451,33 +2447,6 @@
         "Illegal whitelist key. (" + std::string(except.what()) + ")");
   }
 
-<<<<<<< HEAD
-=======
-  static auto split_function =
-      [](const std::string &text,
-         const char separator) -> std::vector<std::string> {
-    std::vector<std::string> list;
-    std::vector<char> text_array;
-    const char *p_data = text.data();
-    for (size_t offset = 0; offset < text.size(); ++offset) {
-      if (p_data[offset] == separator) {
-        text_array.push_back('\0');
-        list.push_back(std::string(text_array.data()));
-        text_array.clear();
-      } else {
-        text_array.push_back(p_data[offset]);
-      }
-    }
-    if (!text_array.empty()) {
-      text_array.push_back('\0');
-      list.push_back(std::string(text_array.data()));
-    }
-    // In the actual BIP32 analysis, it is necessary to confirm the strong key,
-    // but it is excluded because it is not used in pegout.
-    return list;
-  };
-
->>>>>>> 3ec52264
   ByteData prefix = pubkey_prefix;
   if ((net_type == NetType::kTestnet) || ((net_type == NetType::kRegtest))) {
     prefix = ByteData("043587cf");
@@ -2489,17 +2458,10 @@
   }
 
   // check descriptor
-<<<<<<< HEAD
   ExtPubkey xpub;
   ExtPubkey child_xpub = GenerateExtPubkeyFromDescriptor(
       bitcoin_descriptor, bip32_counter, prefix, net_type, elements_net_type,
       &xpub, descriptor_derive_address);
-=======
-  ExtPubkey xpub = GenerateExtPubkeyFromDescriptor(bitcoin_descriptor, prefix);
-
-  std::string desc_str = bitcoin_descriptor;
-  // TODO(k-matsuzawa): omit it, but a strict check is actually required.
->>>>>>> 3ec52264
   // FlatSigningProvider provider;
   // const auto descriptor = Parse(desc_str, provider);
   // if (!descriptor) desc_str = "pkh(" + xpub.GetBase58String() + "/0/*)";
@@ -2566,11 +2528,7 @@
   ExtPubkey xpub;
   std::string desc_str = bitcoin_descriptor;
   try {
-<<<<<<< HEAD
     // check extkey (not output descriptor)
-=======
-    // specified key check (just base58check string)
->>>>>>> 3ec52264
     ExtPubkey check_key(bitcoin_descriptor);
     if (check_key.GetVersionData().Equals(prefix)) {
       desc_str = "pkh(" + bitcoin_descriptor + ")";  // create pkh descriptor
@@ -3003,7 +2961,6 @@
         info(CFD_LOG_SOURCE, "set buffer size[{}]", size);
       }
     } else {
-      // exception
       warn(
           CFD_LOG_SOURCE, "wally_tx_to_bytes NG[{}]. in/out={}/{}", ret,
           tx_pointer->num_inputs, tx_pointer->num_outputs);
